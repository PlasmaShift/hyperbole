--- conflicted
+++ resolved
@@ -193,23 +193,10 @@
   "Add a Koutline menu to the menubar for each koutline buffer."
   (cond ((fboundp 'popup-mode-menu)
 	 (setq mode-popup-menu id-popup-kotl-menu))
-<<<<<<< HEAD
-	((featurep 'xemacs)
-	 (define-key kotl-mode-map 'button3 'kotl-popup-menu))
-	(t ;; (not (featurep 'xemacs))
-	 (define-key kotl-mode-map [C-down-mouse-3] 'kotl-popup-menu)
-	 (define-key kotl-mode-map [C-mouse-3] nil)))
-  (unless (cond ((not (featurep 'xemacs))
-		 (global-key-binding [menu-bar Koutline]))
-		((boundp 'current-menubar)
-		 (car (find-menu-item current-menubar '("Koutline")))))
-    (if (featurep 'xemacs) (set-buffer-menubar (copy-sequence current-menubar)))
-=======
 	(t
 	 (define-key kotl-mode-map [C-down-mouse-3] 'kotl-popup-menu)
 	 (define-key kotl-mode-map [C-mouse-3] nil)))
   (unless (global-key-binding [menu-bar Koutline])
->>>>>>> 131295ec
     (easy-menu-define nil kotl-mode-map "Koutline Menubar Menu" id-popup-kotl-menu)
     ;; Force a menu-bar update.
     (force-mode-line-update)))

--- conflicted
+++ resolved
@@ -3,11 +3,7 @@
 ;; Author:       Bob Weiner
 ;;
 ;; Orig-Date:     1-Nov-91 at 00:44:23
-<<<<<<< HEAD
-;; Last-Mod:     30-Jun-23 at 22:38:18 by Mats Lidell
-=======
-;; Last-Mod:      8-Jul-23 at 14:00:39 by Bob Weiner
->>>>>>> 5999198b
+;; Last-Mod:      8-Jul-23 at 16:01:35 by Bob Weiner
 ;;
 ;; SPDX-License-Identifier: GPL-3.0-or-later
 ;;

;;; hmouse-drv.el --- Smart Key/Mouse driver functions.
;;
;; Author:       Bob Weiner
;;
;; Orig-Date:    04-Feb-90
;;
<<<<<<< HEAD
;; Copyright (C) 1989-2019  Free Software Foundation, Inc.
=======
;; Copyright (C) 1989-2018  Free Software Foundation, Inc.
>>>>>>> 997803df
;; See the "HY-COPY" file for license information.
;;
;; This file is part of GNU Hyperbole.

;;; Commentary:

;;; Code:
;;; ************************************************************************
;;; Other required Elisp libraries
;;; ************************************************************************

(require 'hui-window)
(require 'hypb)

;; Quiet byte compiler warnings for these free variables.
(defvar hkey-action)
(defvar pred-value)

;;; ************************************************************************
;;; Public variables
;;; ************************************************************************

(defvar hmouse-verify-release-window-flag t
  "Non-nil means verify whether Smart Mouse Keys are released inside or outside of an Emacs frame.
Presently, this does nothing unless Emacs is running under the
macOS window system.  It queries the Mac window manager for the
name of the owner of the top-most window at the point of release,
if any.  Otherwise, if an Emacs frame is below another
application's window at the point of release, Emacs will report
that the release point was in its frame.

See function `hmouse-window-at-absolute-pixel-position' for more details.")

(defvar action-key-depressed-flag nil "t while Action Key is depressed.")
(defvar assist-key-depressed-flag nil "t while Assist Key is depressed.")
(defvar action-key-depress-args nil
  "List of mouse event args from most recent depress of the Action Key.")
(defvar assist-key-depress-args nil
  "List of mouse event args from most recent depress of the Assist Key.")

(defvar action-key-release-args nil
  "List of mouse event args from most recent release of the Action Key.")
(defvar assist-key-release-args nil
  "List of mouse event args from most recent release of the Assist Key.")

(defvar action-key-depress-window nil
  "The last window in which the Action Key was depressed or nil.
This is set to nil when the depress is on an inactive minibuffer.")
(defvar assist-key-depress-window nil
  "The last window in which the Assist Key was depressed or nil.
This is set to nil when the depress is on an inactive minibuffer.")
(defvar action-key-release-window nil
  "The last window in which the Action Key was released or nil.")
(defvar assist-key-release-window nil
  "The last window in which the Assist Key was released or nil.")

;; These store mouse positions and are used only when a mouse is available.
(defvar action-key-depress-position nil
  "The last mouse screen position at which the Action Key was depressed or nil.")
(defvar assist-key-depress-position nil
  "The last mouse screen position at which the Assist Key was depressed or nil.")
(defvar action-key-release-position nil
  "The last mouse screen position at which the Action Key was released or nil.")
(defvar assist-key-release-position nil
  "The last mouse screen position at which the Assist Key was released or nil.")

(defvar action-key-depress-prev-point nil
  "Marker at point prior to last Action Key depress.
Note that this may be a buffer different than where the depress occurs.")
(defvar assist-key-depress-prev-point nil
  "Marker at point prior to last Assist Key depress.
Note that this may be a buffer different than where the depress occurs.")
(defvar action-key-release-prev-point nil
  "Marker at point prior to last Action Key release.
Note that this may be a buffer different than where the release occurs.")
(defvar assist-key-release-prev-point nil
  "Marker at point prior to last Assist Key release.
Note that this may be a buffer different than where the release occurs.")

(defvar action-key-cancelled nil
  "When non-nil, cancels last Action Key depress.")
(defvar assist-key-cancelled nil
  "When non-nil, cancels last Assist Key depress.")

(defvar action-key-help-flag nil
  "When non-nil, forces display of help for next Action Key release.")
(defvar assist-key-help-flag nil
  "When non-nil, forces display of help for next Assist Key release.")

(defvar assist-flag nil
  "Non-nil when Hyperbole's Assist Key is in use rather than the Action Key.
Never set directly.  Bound as a parameter when `hkey-execute' is called
and then used as a free variable.")

(defcustom hkey-debug nil
  "If non-nil, displays a message with the context and values from each Smart Key activation.
Default is nil."
  :type 'boolean
  :group 'hyperbole-commands)

(defvar hkey-region nil
  "Used to pass the value of a selected region between a Smart Key depress and release.
This permits the Smart Keys to behave as paste keys.")

;;; ************************************************************************
;;; Private variables
;;; ************************************************************************

(defvar action-mouse-key-prev-window nil
  "Window point was in prior to current invocation of `action/assist-mouse-key'.")

(defvar action-mouse-key-prefix-arg nil
  "Prefix argument to pass to `smart-br-cmd-select'.")

(defvar hkey-help-msg "" "Holds last Smart Key help message.")
(defvar hkey--wconfig nil
  "Window configuration within current frame prior to display of a help buffer.")

;;; ************************************************************************
;;; Hyperbole context-sensitive key driver functions
;;; ************************************************************************

(defun hkey-absolute-pixel-position ()
  "Return the display terminal absolute pixel position of the mouse (if in a mouse event) or the selected window's point."
  (if (mouse-event-p last-input-event)
      (mouse-absolute-pixel-position)
    (window-absolute-pixel-position)))

;;; Smart Key Depress Functions
(defun action-key-depress (&rest args)
  (interactive)
  (cond (assist-key-depressed-flag
	 (or action-key-help-flag
	     (setq assist-key-help-flag t)))
	((hmouse-save-region)))
  (setq action-key-depress-prev-point (point-marker)
	action-key-depressed-flag t
	action-key-depress-args (hmouse-set-point args)
	action-key-depress-window (or (hmouse-depress-inactive-minibuffer-p args)
				      (selected-window))
	action-key-depress-position (hkey-absolute-pixel-position)
	action-key-release-args nil
	action-key-release-window nil
	action-key-release-prev-point nil)
  (run-hooks 'action-key-depress-hook))

(defun assist-key-depress (&rest args)
  (interactive)
  (cond (action-key-depressed-flag
	 (or assist-key-help-flag
	     (setq action-key-help-flag t)))
	((hmouse-save-region)))
  (setq assist-key-depress-prev-point (point-marker)
	assist-key-depressed-flag t
	assist-key-depress-args (hmouse-set-point args)
	assist-key-depress-window (or (hmouse-depress-inactive-minibuffer-p args)
				      (selected-window))
	assist-key-depress-position (hkey-absolute-pixel-position)
	assist-key-release-args nil
	assist-key-release-window nil
	assist-key-release-prev-point nil)
  (run-hooks 'assist-key-depress-hook))

(defun action-key-depress-emacs (event)
  (interactive "e")
  (action-key-depress event))

(defun assist-key-depress-emacs (event)
  (interactive "e")
  (assist-key-depress event))

;;; Smart Key Release Functions
(defun action-mouse-key-emacs (event)
  "Set point to the current mouse cursor position and execute 'action-key'.
EVENT will be passed to 'hmouse-function'."
  (interactive "e")
  (apply #'action-mouse-key (hmouse-key-release-args-emacs event)))

(defun assist-mouse-key-emacs (event)
  "Set point to the current mouse cursor position and execute 'action-key'.
EVENT will be passed to 'hmouse-function'."
  (interactive "e")
  (apply #'assist-mouse-key (hmouse-key-release-args-emacs event)))

(defun action-mouse-key (&rest args)
  "Set point to the current mouse or keyboard cursor position and execute `action-key'.
Any ARGS will be passed to `hmouse-function'."
  (interactive)
  ;; Make this a no-op if some local mouse key binding overrode the global
  ;; action-key-depress command invocation.
  (when action-key-depressed-flag
    (setq action-key-release-position (hkey-absolute-pixel-position))
    (let ((hkey-alist hmouse-alist))
      (setq action-key-depressed-flag nil)
      (cond (action-key-cancelled
	     (setq action-key-cancelled nil
		   assist-key-depressed-flag nil))
	    (assist-key-depressed-flag
 	     (hmouse-function nil nil args))
	    ((hkey-mouse-help nil args))
	    (t
	     (run-hooks 'action-key-release-hook)
	     (hmouse-function #'action-key-internal nil args)))
      ;; Need to clear these variables so that mouse pasting does
      ;; not occur repeatedly from a single region selection.
      (setq hkey-region nil
	    hkey-value nil))))

(defun assist-mouse-key (&rest args)
  "Set point to the current mouse or keyboard cursor position and execute `assist-key'.
Any ARGS will be passed to `hmouse-function'."
  (interactive)
  ;; Make this a no-op if some local mouse key binding overrode the global
  ;; assist-key-depress command invocation.
  (when assist-key-depressed-flag
    (setq assist-key-release-position (hkey-absolute-pixel-position))
    (let ((hkey-alist hmouse-alist))
      (setq assist-key-depressed-flag nil)
      (cond (assist-key-cancelled
	     (setq assist-key-cancelled nil
		   action-key-depressed-flag nil))
	    (action-key-depressed-flag
	     (hmouse-function nil t args))
	    ((hkey-mouse-help t args))
	    (t
	     (run-hooks 'assist-key-release-hook)
	     (hmouse-function #'assist-key-internal t args)))
      ;; Need to clear this variable so that mouse pasting does
      ;; not occur repeatedly from a single region selection.
      (setq hkey-region nil
	    hkey-value nil))))

;;; Smart Key Commands
(defun action-key-clear-variables ()
  "Clear all Action Key variables."
  ;; Clear all these variables so there can be no confusion between
  ;; mouse presses and keyboard presses.
  (setq action-key-depress-prev-point nil
	action-key-depress-position nil
	action-key-depress-args nil
	action-key-depress-window nil
	action-key-release-position nil
	action-key-release-args nil
	action-key-release-window nil
	action-key-release-prev-point nil))

(defun assist-key-clear-variables ()
  "Clear all Assist Key variables."
  ;; Clear all these variables so there can be no confusion between
  ;; mouse presses and keyboard presses.
  (setq assist-key-depress-prev-point nil
	assist-key-depress-position nil
	assist-key-depress-args nil
	assist-key-depress-window nil
	assist-key-release-position nil
	assist-key-release-args nil
	assist-key-release-window nil
	assist-key-release-prev-point nil))

(defun action-key ()
  "Use one key to perform functions that vary by context.
If no matching context is found, the default function set with
the `action-key-default-function' variable is run.  Return t
unless the `action-key-default-function' variable is not bound to
a valid function."
  (interactive)
  (action-key-clear-variables)
  (prog1 (action-key-internal)
    (run-hooks 'action-key-depress-hook 'action-key-release-hook)))

(defun action-key-internal ()
  (setq action-key-depressed-flag nil)
  (when action-key-cancelled
    (setq action-key-cancelled nil
	  assist-key-depressed-flag nil))
  (or (hkey-execute nil)
      (when (fboundp action-key-default-function)
	(funcall action-key-default-function)
	t)))

(defun assist-key ()
  "Use one key to perform functions that vary by context.
If no matching context is found, the default function set with
the `assist-key-default-function' variable is run.  Return
non-nil unless `assist-key-default-function' variable is not
bound to a valid function."
  (interactive)
  (assist-key-clear-variables)
  (prog1 (assist-key-internal)
    (run-hooks 'assist-key-depress-hook 'assist-key-release-hook)))

(defun assist-key-internal ()
  (setq assist-key-depressed-flag nil)
  (when assist-key-cancelled
    (setq assist-key-cancelled nil
	  action-key-depressed-flag nil))
  (or (hkey-execute t)
      (when (fboundp assist-key-default-function)
	(funcall assist-key-default-function)
	t)))

(defun hkey-either (arg)
  "Execute `action-key' or with non-nil ARG execute `assist-key'."
  (interactive "P")
  (when (and (featurep 'hycontrol)
	     (or hycontrol-windows-mode hycontrol-frames-mode))
      ;; Ignore any prefix arg set by HyControl and use prefix arg
      ;; only if it was given by a user as any number of C-u presses
      ;; and is therefore a list.
    (unless (listp arg) (setq arg nil)))
  (if arg (assist-key) (action-key)))


;;; ************************************************************************
;;; Hyperbole ace-window selection functions
;;; https://github.com/abo-abo/ace-window
;;; ************************************************************************

;; A call to (hkey-ace-window-setup) or (require 'ace-window) must be
;; made prior to calling any other function in this section since
;; Hyperbole does not require ace-window itself.

;;;###autoload
(defun hkey-ace-window-setup (&optional key)
  "Bind optional keyboard KEY and setup display of items in windows specified by short ids.

The ace-window package, (see \"https://elpa.gnu.org/packages/ace-window.html\"),
assigns short ids to each Emacs window and lets you jump to or
operate upqon a specific window by giving its letter.  Hyperbole
can insert an operation into ace-window that allows you to
display items such as dired or buffer menu items in a specific
window.

To enable this feature, in your Emacs initialization file after
Hyperbole is initialized, if you already have a key bound for
ace-window, then call:

 (hkey-ace-window-setup)

otherwise, choose a binding like {M-o} and send it to the same
function to bind it:

 (hkey-ace-window-setup \"\M-o\")

Then whenever point is on an item you want displayed in another
window, use {M-o i <id-of-window-to-display-item-in>} and watch the
magic happen."
  (require 'ace-window)
  (when key (global-set-key key 'ace-window))
  (setq aw-keys '(?a ?s ?d ?f ?g ?h ?j ?k ?l)
	;; allows {i} operation to work when only 2 windows exist
	aw-dispatch-always t)
  ;; New ace-window frames (window id = z) inherit the size of the
  ;; prior selected frame; same as HyWindow.
  (setq aw-frame-size '(0 . 0)
	aw-dispatch-alist (delq (assq ?t aw-dispatch-alist)
				(delq (assq ?r aw-dispatch-alist)
				      (delq (assq ?i aw-dispatch-alist) aw-dispatch-alist))))
  (push '(?i hkey-drag-item "Hyperbole: Drag Item") aw-dispatch-alist)
  ;; Ace-window includes ?m as the swap windows key, so it is not added here.
  (push '(?r hkey-replace "Hyperbole: Replace Here") aw-dispatch-alist)
  (push '(?t hkey-throw   "Hyperbole: Throw To") aw-dispatch-alist)
  (ace-window-display-mode 1))

;;;###autoload
(defun hkey-drag (release-window)
  "Emulate Smart Mouse Key drag from the selected window to RELEASE-WINDOW, interactively chosen via ace-window.
The drag action determines the final selected window.

Optional prefix arg non-nil means emulate Assist Key rather than the
Action Key.

Works only when running under a window system, not from a dumb terminal."
  ;; Note: Cannot add start-window as first parameter to this function
  ;; because it is called like many other functions herein with a
  ;; single release-window argument by 'hmouse-choose-windows'.

  ;; Cancel any partial drag that may have been recorded.
  (interactive (list (aw-select " Ace - Hyperbole: Drag")))
  (condition-case nil
      ;; This may trigger a No Action error if starting window
      ;; (window of depress) and release-window are the same; in that
      ;; case: use the error handler to emulate dragging an item if on
      ;; one.
      (progn (if current-prefix-arg
		 (setq assist-key-depressed-flag nil)
	       (setq action-key-depressed-flag nil))
	     (hkey-operate current-prefix-arg)
	     (when (window-live-p release-window)
	       (hypb:select-window-frame release-window))
	     (hkey-operate current-prefix-arg))
    (error (when (eq start-window release-window)
	     (hmouse-drag-item-to-display)))))

;;;###autoload
(defun hkey-drag-stay (release-window)
  "Emulate Smart Mouse Key drag from selected window to RELEASE-WINDOW, interactively chosen via ace-window.
After the drag, the selected window remains the same as it was before
the drag.

Optional prefix arg non-nil means emulate Assist Key rather than the
Action Key.

Works only when running under a window system, not from a dumb terminal."
  (let ((start-window (selected-window)))
    (unwind-protect
	(hkey-drag release-window)
      ;; Leave start-window selected
      (when (window-live-p start-window)
	(hypb:select-window-frame start-window)))))

;;;###autoload
(defun hkey-drag-item (release-window)
  "Emulate Smart Mouse Key drag from an item in a selected window to RELEASE-WINDOW, interactively chosen via ace-window.
RELEASE-WINDOW is left selected unless point is not on an item, in
which case, an error is signalled.

Optional prefix arg non-nil means emulate Assist Key rather than the
Action Key.

Works only when running under a window system, not from a dumb terminal."
  (interactive
   (list (let ((mode-line-text (concat " Ace - " (nth 2 (assq ?i aw-dispatch-alist)))))
	   (aw-select mode-line-text))))
  (let ((start-window (if (and (boundp 'start-window) (window-live-p start-window))
			  start-window
			(if current-prefix-arg
			    assist-key-depress-window
			  action-key-depress-window)))
	at-item-flag)
    (unless (window-live-p start-window)
      (setq start-window (selected-window)))
    (cond ((and (setq at-item-flag (hmouse-at-item-p))
		(window-live-p release-window))
	   (hkey-drag release-window)
	   ;; Leave release-window selected
	   (when (window-live-p release-window)
	     (hypb:select-window-frame release-window)))
	  (at-item-flag
	   (error "(hkey-drag-item): No listing item at point"))
	  (t ;; No item at point or selected release is invalid
	   (error "(hkey-drag-item): Invalid final window, %s" release-window)))))

;;;###autoload
(defun hkey-drag-to (release-window)
  "Emulate Smart Mouse Key drag from a selected window to RELEASE-WINDOW, interactively chosen via ace-window.
If an item is dragged to RELEASE-WINDOW, then RELEASE-WINDOW is selected;
otherwise, the drag action determines the selected window.  If no drag
has taken place, then the selected window's buffer is displayed in
RELEASE-WINDOW and that becomes the selected window.

Optional prefix arg non-nil means emulate Assist Key rather than the
Action Key.

Works only when running under a window system, not from a dumb terminal."
  (interactive
   (list (let ((mode-line-text (concat " Ace - " (nth 2 (assq ?i aw-dispatch-alist)))))
	   (aw-select mode-line-text))))
  (let ((start-window (if (and (boundp 'start-window) (window-live-p start-window))
			  start-window
			(if current-prefix-arg
			    assist-key-depress-window
			  action-key-depress-window))))
    (unless (window-live-p start-window)
      (setq start-window (selected-window)))
    (if (and (hmouse-at-item-p) (window-live-p release-window))
	(progn (hkey-drag release-window)
	       ;; Leave release-window selected
	       (when (window-live-p release-window)
		 (hypb:select-window-frame release-window)))
      ;; Leave hkey-drag to choose final selected window
      (hkey-drag release-window)
      ;; (if (eq start-window release-window)
      ;; 	  ;; Leave hkey-drag to choose final selected window
      ;; 	  (hkey-drag release-window)
      ;; 	;; Replace release window's buffer with selected
      ;; 	;; window's buffer.
      ;; 	(hkey-buffer-to start-window release-window)
      ;; 	(when (window-live-p release-window)
      ;; 	  (hypb:select-window-frame release-window)))
      )))

;;;###autoload
(defun hkey-replace (release-window)
  "Grab the buffer from RELEASE-WINDOW, interactively chosen via ace-window, and place it into the current window.
The selected window does not change."
  (interactive
   (list (let ((mode-line-text (concat " Ace - " (nth 2 (assq ?r aw-dispatch-alist)))))
	   (aw-select mode-line-text))))
  (set-window-buffer (selected-window) (window-buffer release-window)))

;;;###autoload
(defun hkey-swap (to-window)
  "Swap the buffer from the selected window with that of TO-WINDOW, interactively chosen via ace-window.
Leave TO-WINDOW as the selected window."
  (interactive
   (list (let ((mode-line-text (concat " Ace - Hyperbole: " (nth 2 (assq ?m aw-dispatch-alist)))))
	   (aw-select mode-line-text))))
  (hkey-swap-buffers (selected-window) to-window))

;; Once the "display-until.el" library is added to Emacs, hkey-throw can be simplified to the following:
;;
;; (defun hkey-throw (release-window)
;;   "Throw either a displayable item at point or the current buffer for display in RELEASE-WINDOW.
;; The selected window does not change."
;;   (interactive
;;    (list (let ((mode-line-text (concat " Ace - " (nth 2 (assq ?t aw-dispatch-alist)))))
;;            (aw-select mode-line-text))))
;;   (if (cadr (assq major-mode hmouse-drag-item-mode-forms))
;;       ;; Throw the item at point
;;       (let ((action-key-depress-window (selected-window))
;;             (action-key-release-window release-window)
;;             (action-key-depress-args))
;;         (hmouse-item-to-window)
;;         (select-window action-key-depress-window)
;;         (display-window-until release-window))
;;     ;; Throw the current buffer
;;     (display-window-until release-window (current-buffer))))

;;;###autoload
(defun hkey-throw (release-window)
  "Throw either a displayable item at point or the current buffer for display in RELEASE-WINDOW.
The selected window does not change."
  (interactive
   (list (let ((mode-line-text (concat " Ace - " (nth 2 (assq ?t aw-dispatch-alist)))))
	   (aw-select mode-line-text))))
  (let ((depress-frame (selected-frame))
	(display-delay (if (boundp 'temp-display-delay)
			   temp-display-delay
			 0.5)))
    (if (cadr (assq major-mode hmouse-drag-item-mode-forms))
	;; Throw the item at point
	(let ((action-key-depress-window (selected-window))
	      (action-key-release-window release-window)
	      (action-key-depress-args))
	  (hypb:save-selected-window-and-input-focus
	   (hmouse-item-to-window)
	   (unless (eq depress-frame (window-frame release-window))
	     ;; Force redisplay or item buffer won't be displayed here.
	     (redisplay t)
	     ;; Show the frame thrown to before it is covered when
	     ;; input-focus is returned to the depress-frame.
	     (raise-frame (window-frame release-window))
	     ;; Don't use sit-for here because it can be interrupted early.
	     (sleep-for display-delay)
	     )))
      ;; Throw the current buffer
      (set-window-buffer release-window (current-buffer))
      (unless (eq depress-frame (window-frame release-window))
	;; Force redisplay or item buffer won't be displayed here.
	(redisplay t)
	;; Show the frame thrown to before it is covered when
	;; input-focus is returned to the depress-frame.
	(raise-frame (window-frame release-window))
	;; Don't use sit-for here because it can be interrupted early.
	(sleep-for display-delay)
	(select-frame-set-input-focus depress-frame)))))

;;;###autoload
(defun hkey-buffer-to (from-window to-window)
  "Use ace-window to choose a FROM-WINDOW whose buffer will also be displayed in the chosen TO-WINDOW.
The selected window does not change."
  (interactive
   (list (aw-select " Ace - Hyperbole: Buffer to Show")
	 (aw-select " Ace - Hyperbole: Show in Window")))
  (with-selected-window from-window
    (set-window-buffer to-window (current-buffer))))

;;;###autoload
(defun hkey-swap-buffers (from-window to-window)
  "Use ace-window to choose a FROM-WINDOW whose buffer is swapped with the buffer of the chosen TO-WINDOW.
Leave TO-WINDOW as the selected window."
  (interactive
   (list (aw-select " Ace - Hyperbole: Swap from Buffer1...")
	 (aw-select " Ace - Hyperbole: ...to Buffer2")))
  (let ((from-buf (window-buffer from-window))
	(to-buf (window-buffer to-window)))
    (set-window-buffer from-window to-buf)
    (set-window-buffer to-window from-buf)
    (hypb:select-window-frame to-window)))

;;; ************************************************************************
;;; Hyperbole mouse click window selection functions
;;; ************************************************************************

;;;###autoload
(defun hmouse-click-to-drag ()
  "Mouse click on start and end windows for use with `hkey-drag'.
Emulate Smart Mouse Key drag from start window to end window.
The drag action determines the final selected window."
  (interactive)
  (hmouse-choose-windows #'hkey-drag))

;;;###autoload
(defun hmouse-click-to-drag-stay ()
  "Mouse click on start and end windows for use with `hkey-drag-stay'.
Emulate Smart Mouse Key drag from start window to end window.
The selected window does not change."
  (interactive)
  (hmouse-choose-windows #'hkey-drag-stay))

;;;###autoload
(defun hmouse-click-to-drag-item ()
  "Mouse click on start and end windows for use with `hkey-drag-item'.
Emulate {M-o i} from start window to end window.
After the drag, the end window is the selected window."
  (interactive)
  (hmouse-choose-windows #'hkey-drag-item))

;;;###autoload
(defun hmouse-click-to-drag-to ()
  "Mouse click on start and end windows for use with `hkey-drag-to'.
Emulate Smart Mouse Key drag from start window to end window.
After the drag, the end window is the selected window."
  (interactive)
  (hmouse-choose-windows #'hkey-drag-to))

;;;###autoload
(defun hmouse-click-to-replace ()
  "Mouse click on start and end windows for use with `hkey-replace'.
Replace the buffer in start window with the buffer in end window.
The selected window does not change."
  (interactive)
  (hmouse-choose-windows #'hkey-replace))

;; Test this next command
;; (global-set-key [C-down-mouse-1] nil)
;; (global-set-key [C-mouse-1] 'hmouse-click-to-swap)
;;;###autoload
(defun hmouse-click-to-swap ()
  "Mouse click on start and end windows for use with `hkey-swap'.
Swap the buffer in start window with the buffer in end window.
Leave the end window selected."
  (interactive)
  (hmouse-choose-windows #'hkey-swap))

;;;###autoload
(defun hmouse-click-to-throw ()
  "Mouse click on start and end windows for use with `hkey-throw'.
Throw either a displayable item at start window's point or its current
buffer to the end window.  The selected window does not change."
  (interactive)
  (hmouse-choose-windows #'hkey-throw))

(defun hmouse-choose-windows (func)
  "Mouse click on start and end windows for FUNC.
Then with the start window temporarily selected, run FUNC with the
end window as an argument.

Appropriate FUNCs include: hkey-drag, hkey-drag-to, hkey-replace,
hkey-swap and hkey-throw."
  (let* (start-event
	 end-event
	 start-window
	 end-window)
    (message "Click on the %s start window..." func)
    (setq start-window
	  (cl-loop do (setq start-event (read-event))
		   until (and (mouse-event-p start-event)
			      (not (string-match "\\`down-" (symbol-name (car start-event)))))
		   finally return (posn-window (event-start start-event))))
    (message "Click on the %s start window...Now on the end window..." func)
    (setq end-window
	  (cl-loop do (setq end-event (read-event))
		   until (and (mouse-event-p end-event)
			      (not (string-match "\\`down-" (symbol-name (car end-event)))))
		   finally return (posn-window (event-start end-event))))
    (message "Click on the %s start window...Now on the end window...Done" func)
    (with-selected-window start-window
      (funcall func end-window))))

;;; ************************************************************************
;;; Hyperbole Directional Buffer Movement Commands
;;; ************************************************************************

;;;###autoload
(defun hkey-buffer-move-left ()
  "Swap the current buffer with the one on its left, if any; otherwise, do nothing."
  (interactive)
  (hkey-buffer-move 'left))

;;;###autoload
(defun hkey-buffer-move-right ()
  "Swap the current buffer with the one on its right, if any; otherwise, do nothing."
  (interactive)
  (hkey-buffer-move 'right))

;;;###autoload
(defun hkey-buffer-move-down ()
  "Swap the current buffer with the one below it, if any; otherwise, do nothing."
  (interactive)
  (hkey-buffer-move 'down))

;;;###autoload
(defun hkey-buffer-move-up ()
  "Swap the current buffer with the one on above it, if any; otherwise, do nothing."
  (interactive)
  (hkey-buffer-move 'up))

(defun hkey-buffer-move (direction &optional arg)
  "Move the current buffer to the next window in DIRECTION, a symbol, one of: up, down, left or right.

When the window-jump package is available and `wj-jump-frames' is
non-nil, the buffer may be moved across non-overlapping frames in
the given direction."
  (interactive "SDirection to move buffer (up, down, left or right): \nP")
  ;; Prefer the window-jump package ...
  (if (require 'window-jump nil t)
      (let ((w1 (selected-window)))
	(window-jump
	 (pcase direction
	   ('left wj-vec-left)
	   ('right wj-vec-right)
	   ('down wj-vec-down)
	   ('up wj-vec-up)
	   (_ (error "(hkey-buffer-move): Invalid movement direction, '%s'" direction))))
	(hkey-swap-buffers w1 (selected-window)))
    ;; ... but if not available, use the Emacs builtin windmove package.
    (require 'windmove)
    (windmove-do-window-select direction arg)))

;;; ************************************************************************
;;; Public support functions
;;; ************************************************************************

(defun hkey-debug ()
  (message (format "(HyDebug) %sContext: %s; %s: %s; Buf: %s; Mode: %s; MinibufDepth: %s"
		   (cond ((eq pred-value 'hbut:current)
			  (format "ButType: %s; ButLabel: %s; "
				  (hattr:get  'hbut:current 'categ)
				  (hypb:format-quote (hbut:label 'hbut:current))))
			 ((functionp pred-value)
			  (format "Selection Func: %s; " pred-value))
			 (t ""))
		   pred
		   (if assist-flag "Assist" "Action")
		   (hypb:format-quote (format "%s" hkey-action))
		   (current-buffer) major-mode (minibuffer-depth))))

(defun hkey-execute (assist-flag)
  "Evaluate Action Key form (or Assist Key form with ASSIST-FLAG non-nil) for first non-nil predicate from `hkey-alist'.
Non-nil ASSIST-FLAG means evaluate second form, otherwise evaluate first form.
Return non-nil iff a non-nil predicate is found."
  ;; Keep in mind that hkey-alist may be set to hmouse-alist here, with additional predicates.
  (let ((hkey-forms hkey-alist)
	(pred-value) (hkey-action) hkey-form pred)
    (while (and (null pred-value) (setq hkey-form (car hkey-forms)))
      (if (setq hkey-action (if assist-flag (cdr (cdr hkey-form)) (car (cdr hkey-form)))
		pred (car hkey-form)
		pred-value (eval pred))
	  ;; Conditionally debug after Smart Key release and evaluation
	  ;; of matching predicate but before hkey-action is executed.
	  (progn (if hkey-debug (hkey-debug))
		 (eval hkey-action))
	(setq hkey-forms (cdr hkey-forms))))
    pred-value))

(defun hkey-help (&optional assist-flag)
  "Display help for the Action Key command in current context.
With optional ASSIST-FLAG non-nil, display help for the Assist Key command.
Return non-nil iff associated help documentation is found."
  (interactive "P")
  (unless (or action-key-depressed-flag action-key-help-flag)
    (action-key-clear-variables))
  (unless (or assist-key-depressed-flag assist-key-help-flag)
    (assist-key-clear-variables))
  (let ((hkey-forms hmouse-alist)
	hkey-form pred-value call calls cmd-sym doc)
    (while (and (null pred-value) (setq hkey-form (car hkey-forms)))
      (or (setq pred-value (eval (car hkey-form)))
	  (setq hkey-forms (cdr hkey-forms))))
    (if pred-value
	(setq call (if assist-flag (cdr (cdr hkey-form))
		     (car (cdr hkey-form)))
	      cmd-sym (car call))
      (setq cmd-sym (if assist-flag assist-key-default-function action-key-default-function)
	    call cmd-sym))
    (if (and (consp call) (eq (car call) 'call-interactively))
	(if (consp (cadr call))
	    (setq cmd-sym (if (memq (caadr call) '(function quote))
			      (cadadr call) 
			    (caadr call)))))
    (setq calls (if (and (consp call) (eq (car call) 'or))
		    (mapcar 'identity (cdr call))
		  (list cmd-sym)))

    (setq hkey-help-msg
	  (if (and cmd-sym (symbolp cmd-sym))
	      (progn
		(let* ((condition (car hkey-form))
		       (temp-buffer-show-hook
			 (lambda (buf)
			   (set-buffer buf)
			   (help-mode)
			   (let ((owind (selected-window)))
			     (if (br-in-browser)
				 (save-excursion
				   (br-to-view-window)
				   (select-window (previous-window))
				   (display-buffer buf 'other-win))
			       (display-buffer buf 'other-win))
			     (if (or (and (boundp 'help-window-select)
					  help-window-select)
				     (and (boundp 'help-selects-help-window)
					  help-selects-help-window))
				 (select-window (get-buffer-window buf))
			       (select-window owind)))))
		       (temp-buffer-show-function temp-buffer-show-hook))
		  (with-output-to-temp-buffer
		      (hypb:help-buf-name
		       (format "%s Key" (if assist-flag "Assist" "Action")))
		    (princ (format "A click of the %s Key"
				   (if assist-flag "Assist" "Action")))
		    (terpri)
		    (princ "WHEN  ")
		    (princ
		      (or condition
			  "there is no matching context"))
		    (terpri)

		    (mapc (lambda (c)
			    (if (> (length calls) 1)
				;; Is an 'or' set of calls
				(princ "'OR' "))
			    (princ "CALLS ") (princ (if (consp c) c (list c)))
			    (when (and (fboundp (setq call (if (consp c) (car c) c)))
				       (setq doc (documentation call)))
			      (princ " WHICH")
			      (princ (if (string-match "\\`[a-zA-Z]*[a-rt-zA-RT-Z]+s[ [:punct:]]" doc)
					 ":" " WILL:"))
			      (terpri) (terpri)
			      (princ (replace-regexp-in-string "^" "  " doc nil t))
			      (terpri) (terpri)))
			  calls)

		    (when (memq cmd-sym '(hui:hbut-act hui:hbut-help))
		      (princ (format "BUTTON SPECIFICS:\n\n%s\n"
				     (actype:doc 'hbut:current t)))
		      (hattr:report
		       (nthcdr 2 (hattr:list 'hbut:current))))
		    (terpri)
		    ))
		"")
	    (message "No %s Key command for current context."
		     (if assist-flag "Assist" "Action"))))
    doc))

(defun hkey-assist-help ()
  "Display doc associated with Assist Key command in current context.
Return non-nil iff associated documentation is found."
  (interactive)
  (hkey-help 'assist))

;; Overload help-mode quit-window function to support Hyperbole
;; hkey--wconfig window configurations.
(unless (eq (symbol-function #'quit-window) #'hkey-help-hide)
  (defalias 'hkey-quit-window (hypb:function-copy #'quit-window)))

;;;###autoload
(defun hkey-help-hide (&optional kill window)
  "Optionally KILL current buffer (default is bury) and quit WINDOW.
Restore frame to configuration prior to help buffer display.
Point must be in a help buffer.  See `hkey-quit-window' for additional
details."
  (interactive "P")
  (let ((buf (current-buffer)))
    (if (window-configuration-p hkey--wconfig)
	(progn (set-window-configuration hkey--wconfig)
	       (if kill (kill-buffer buf)
		 (bury-buffer buf)))
      (hkey-quit-window kill window)))
  (setq hkey--wconfig nil))

(defalias 'quit-window 'hkey-help-hide)

;; Newer versions of Emacs define this variable but older versions,
;; e.g. Emacs 22, do not.  Calls to the `with-help-buffer' macro
;; compiled in Emacs 25 will fail without this, so conditionally
;; define it here.
(unless (boundp 'help-window-point-marker)
  (defvar help-window-point-marker (make-marker)
    "Marker to override default `window-point' in help windows."))

;;;###autoload
(defun hkey-help-show (&optional buffer current-window)
  "Save prior window configuration if BUFFER displays help.  Display BUFFER.

With optional second arg CURRENT-WINDOW non-nil, force display of buffer within
the current window.  By default, it is displayed according to the setting of
`hpath:display-where'."
  (if (bufferp buffer) (setq buffer (buffer-name buffer)))
  (if (null buffer) (setq buffer (buffer-name (current-buffer))))
  (let ((org-help (and (stringp buffer) (string-match "\\`\\*Org Help\\*" buffer)))
	(owind (selected-window)))
    (and (stringp buffer)
	 (string-match "^\\*Help\\|Help\\*$" buffer)
	 (not (memq t (mapcar (lambda (wind)
				(string-match
				 "^\\*Help\\|Help\\*$"
				 (buffer-name (window-buffer wind))))
			      (hypb:window-list 'no-mini))))
	 (setq hkey--wconfig (current-window-configuration)))
    (unwind-protect
	(let* ((buf (get-buffer-create buffer))
	       ;; Help-mode calls with-temp-buffer which invokes one of these hooks
	       ;; which calls hkey-help-show again, so nullify them before
	       ;; displaying the buffer.
	       (temp-buffer-show-hook)
	       (temp-buffer-show-function)
	       (wind (cond (current-window
			    (switch-to-buffer buf)
			    (selected-window))
			   (t (hpath:display-buffer buf)))))
	  ;; Ignore org-mode's temp help buffers which it handles on its own.
	  (when (and wind (not org-help))
	    (setq minibuffer-scroll-window wind)
	    ;; Don't use help-mode in buffers already set up with a
	    ;; quit-key to bury the buffer, e.g. minibuffer completions,
	    ;; as this will sometimes disable default left mouse key item
	    ;; selection.
	    (unless (or (where-is-internal 'quit-window (current-local-map))
			(where-is-internal 'hkey-help-hide (current-local-map)))
	      (when (string-match "^\\*Help\\|Help\\*$" (buffer-name))
		(help-mode))
	      (when (derived-mode-p 'help-mode)
		(local-set-key "q" #'hkey-help-hide)))))
      ;; If in an *Org Help* buffer, reselect the Org buffer.
      (if org-help (select-window owind))
      ;; If in a *Completions* buffer, re-select the window that
      ;; generated the completions.
      (if (buffer-live-p completion-reference-buffer)
	  (select-window (get-buffer-window completion-reference-buffer t))))))

(defun hkey-mouse-help (assist-flag args)
  "If a Smart Key help flag is set and the other Smart Key is not down, show help.
Takes two args:  ASSIST-FLAG should be non-nil iff command applies to the Assist Key.
ARGS is a list of arguments passed to `hmouse-function'.
Return t if help is displayed, nil otherwise."
  (let ((help-shown)
	(other-key-released (not (if assist-flag
				     action-key-depressed-flag
				   assist-key-depressed-flag))))
    (unwind-protect
	(setq help-shown
	      (cond ((and  action-key-help-flag other-key-released)
		     (setq action-key-help-flag nil)
		     (hmouse-function #'hkey-help assist-flag args)
		     t)
		    ((and  assist-key-help-flag other-key-released)
		     (setq assist-key-help-flag nil)
		     (hmouse-function #'hkey-assist-help assist-flag args)
		     t)))
      (when help-shown
	;; Then both Smart Keys have been released. 
	(setq action-key-cancelled nil
	      assist-key-cancelled nil)
	t))))

(defun hkey-operate (&optional arg)
  "Use the keyboard to emulate Smart Mouse Key drag actions.
Each invocation alternates between starting a drag and ending it.
Optional prefix ARG non-nil means emulate Assist Key rather than the
Action Key.

Only works when running under a window system, not from a dumb terminal."
  (interactive "P")
  (or (hyperb:window-system)
      (hypb:error "(hkey-operate): Drag actions require mouse support"))
  (if arg
      (if assist-key-depressed-flag
	  (progn (assist-mouse-key)
		 (when (called-interactively-p 'interactive)
		   (message "Assist Key released.")))
	(assist-key-depress)
	(when (called-interactively-p 'interactive)
	  (message
	   "Assist Key depressed; go to release point and press {%s %s}."
	   (substitute-command-keys "\\[universal-argument]")
	   (substitute-command-keys "\\[hkey-operate]"))))
    (if action-key-depressed-flag
	(progn (action-mouse-key)
	       (when (called-interactively-p 'interactive)
		 (message "Action Key released.")))
      (action-key-depress)
      (when (called-interactively-p 'interactive)
	(message "Action Key depressed; go to release point and press {%s}."
		 (substitute-command-keys "\\[hkey-operate]"))))))

(defun hkey-summarize (&optional current-window)
  "Display smart key operation summary in help buffer.
With optional arg CURRENT-WINDOW non-nil, force display of buffer within
the current window.  By default, it is displayed in another window."
  (interactive)
  (let* ((doc-file (hypb:hkey-help-file))
	 (buf-name (hypb:help-buf-name "Smart Keys"))
	 (wind (get-buffer-window buf-name))
	 owind)
    (when (file-readable-p doc-file)
      (if (br-in-browser)
	  (br-to-view-window))
      (if wind
	  (select-window wind)
	(hkey-help-show buf-name current-window)
	(select-window (get-buffer-window buf-name)))
      (setq buffer-read-only nil) (erase-buffer)
      (insert-file-contents doc-file)
      (goto-char (point-min))
      (set-buffer-modified-p nil))))


(defun hkey-toggle-debug (&optional arg)
  "Toggle whether conflicting local key bindings are overridden by Hyperbole.
With optional ARG, override them iff ARG is positive."
  (interactive "P")
  (if (or (and arg (<= (prefix-numeric-value arg) 0))
	  (and (not (and arg (> (prefix-numeric-value arg) 0)))
	       hkey-debug))
      (progn (setq hkey-debug nil)
	     (message "Smart Key debugging is off."))
    (setq hkey-debug t)
    (message "Smart Key debugging is on; press a Smart Key to see its context.")))

(defun hmouse-depress-inactive-minibuffer-p (event)
  "Return the minibuffer window if the last Smart Mouse Key depress EVENT was in it and it was inactive, else nil."
  (let ((window (posn-window (event-start event))))
    (if (framep window) (setq window (frame-selected-window window)))
    (and (window-minibuffer-p window)
	 (not (minibuffer-window-active-p window))
	 window)))

;; Based on code from subr.el.
(defun hmouse-vertical-line-spacing (frame)
  "Return any extra vertical spacing in pixels between text lines or 0 if none."
  (let ((spacing (when (display-graphic-p frame)
                   (or (with-current-buffer (window-buffer (frame-selected-window frame))
                         line-spacing)
		       (frame-parameter frame 'line-spacing)))))
    (cond ((floatp spacing)
	   (setq spacing (truncate (* spacing (frame-char-height frame)))))
	  ((null spacing)
	   (setq spacing 0)))
    spacing))

(defun hmouse-window-at-absolute-pixel-position (&optional position release-flag)
  "Return the top-most Emacs window at optional POSITION ((x . y) in absolute pixels).
If POSITION is nil, use mouse position if last input event was a mouse
event, otherwise, use the position of point in the selected window.

If the position used is not in a window, return nil.  Considers all windows on
the same display as the selected frame.

If optional RELEASE-FLAG is non-nil, this is part of a Smart Key
release computation, so optimize window selection based on the depress
window already computed.

If the selected frame is a graphical macOS window and
`hmouse-verify-release-window-flag' is non-nil, then return the
top-most Emacs window only if it is the top-most application window at
the position (not below another application's window)."
  (interactive)
  (setq position (or position
		     (if (mouse-event-p last-input-event)
			 (mouse-absolute-pixel-position)
		       (hkey-absolute-pixel-position))))
  ;; Proper top-to-bottom listing of frames is available only in Emacs
  ;; 26 and above.  For prior versions, the ordering of the frames
  ;; returned is not guaranteed, so the frame whose window is returned
  ;; may not be the uppermost.
  (let* ((top-to-bottom-frames (if (fboundp 'frame-list-z-order)
				   (frame-list-z-order)
				 (frame-list)))
	 (pos-x (car position))
	 (pos-y (cdr position))
	 edges left top right bottom
	 frame
	 in-frame
	 window)
    ;; First find top-most frame containing position.
    (while (and (not in-frame) top-to-bottom-frames)
      (setq frame (car top-to-bottom-frames)
	    top-to-bottom-frames (cdr top-to-bottom-frames))
      ;; Check that in-frame is valid with frame-live-p since under macOS
      ;; when position is outside a frame, in-frame could be invalid and
      ;; frame-visible-p would trigger an error in that case.
      (when (and (frame-live-p frame) (frame-visible-p frame))
	(setq edges (frame-edges frame)
	      left   (nth 0 edges)
	      top    (nth 1 edges)
	      right  (nth 2 edges)
	      bottom (nth 3 edges))
	(when (and (>= pos-x left) (<= pos-x right)
		   (>= pos-y top)  (<= pos-y bottom))
	  (setq in-frame frame))))
    ;; If in-frame is found, find which of its windows contains
    ;; position and return that.  The window-at call below requires
    ;; character coordinates relative to in-frame, so compute them.
    (when in-frame
      (let ((depress-position (and release-flag (if assist-flag
						    assist-key-depress-position
						  action-key-depress-position)))
	    (depress-window  (and release-flag (if assist-flag
						   assist-key-depress-window
						 action-key-depress-window))))
	(if (and release-flag depress-window (equal position depress-position))
	    ;; This was a click, so we know that the frame of the click
	    ;; is topmost on screen or the mouse events would not have
	    ;; been routed to Emacs.  Reuse saved window of depress rather
	    ;; then running possibly expensive computation to find the
	    ;; topmost application window.
	    (setq window depress-window)
	  (let ((char-x (/ (- pos-x left) (frame-char-width in-frame)))
		(line-y (/ (- pos-y top) (+ (frame-char-height in-frame)
					    (hmouse-vertical-line-spacing in-frame)))))
	    (setq window (window-at char-x line-y in-frame)))
	  ;;
	  ;; Otherwise, even if in-frame is found, under click-to-focus external window
	  ;; managers, Emacs may have received the drag release event when
	  ;; in-frame was covered by an external application's window.
	  ;; Emacs presently has no way to handle this.  However, for the
	  ;; macOS window system only, Hyperbole has a Python script, topwin.py, which
	  ;; computes the application of the topmost window at the point of release.
	  ;; If that is Emacs, then we have the right window and nothing need be
	  ;; done; otherwise, set window to nil and return.
	  ;;
	  (when (and hmouse-verify-release-window-flag
		     window (eq (window-system) 'ns))
	    ;; If depress and release windows are the same and frame has
	    ;; an auto-raise property, then we know this window was
	    ;; uppermost at the point of release and can skip this computation.
	    (unless (and (eq depress-window window) (frame-parameter nil 'auto-raise))
	      (let ((topwin (expand-file-name "topwin.py" hyperb:dir))
		    (case-fold-search t)
		    topmost-app)
		(when (and topwin (file-executable-p topwin))
		  (setq topmost-app (shell-command-to-string
				     (format "%s %d %d" topwin pos-x pos-y)))
		  (cond ((string-match "emacs" topmost-app)) ; In an Emacs frame, do nothing.
			((or (equal topmost-app "")
			     ;; Any non-Emacs app window
			     (string-match "\\`\\[" topmost-app))
			 ;; Outside of any Emacs frame
			 (setq window nil))
			(t ;; topwin error message
			 ;; Setup of the topwin script is somewhat complicated,
			 ;; so don't trigger an error just because of it.  But
			 ;; display a message so the user knows something happened
			 ;; when topwin encounters an error.
			 (message "(Hyperbole): topwin.py Python script error: %s" topmost-app))))))))))

    (when (called-interactively-p 'interactive)
      (message "%s at absolute pixel position %s"
	       (or window "No Emacs window") position))
    window))

(defun hmouse-window-coordinates (&optional event)
  "Return a list (window (x-chars . y-chars)) for optional EVENT.
Always ignores EVENT coordinates and uses current mouse position.
The area of the EVENT is utilized. If EVENT is not given and the
free variable `assist-flag' is non-nil, EVENT is set to
`assist-key-release-args', otherwise, `action-key-release-args'.

The coordinates x-chars and y-chars are relative character
coordinates within the window.  If POSITION is not in a live
window, return nil.  Considers all windows on the selected frame's display."
  (interactive)
  (unless (eventp event)
    (setq event (if assist-flag assist-key-release-args action-key-release-args)))
  (let* ((position (mouse-absolute-pixel-position))
	 (pos-x (car position))
	 (pos-y (cdr position))
	 (window (hmouse-window-at-absolute-pixel-position position t))
	 (edges (when (window-live-p window) (window-edges window t t t)))
	 left top right bottom
	 frame)
    (when edges
      (setq left   (nth 0 edges)
	    top    (nth 1 edges)
	    right  (nth 2 edges)
	    bottom (nth 3 edges))
      (when (or (and event (eq (posn-area (event-start event)) 'mode-line))
		(and (>= pos-x left) (<= pos-x right)
		     (>= pos-y top)  (<= pos-y bottom)))
	;; If position is in a live window, compute position's character
	;; coordinates within the window and return the window with these
	;; coordinates.
	(setq frame (window-frame window)
	      pos-x (round (/ (- pos-x left) (frame-char-width frame)))
	      pos-y (round (/ (- pos-y top)  (+ (frame-char-height frame)
						(hmouse-vertical-line-spacing frame)))))))
    (when (called-interactively-p 'interactive)
      (message "%s at %s coordinates (%s . %s)"
	       (if edges window "No live Emacs window")
	       (if frame "character" "absolute pixel")
	       pos-x pos-y))
    (when edges (list window (cons pos-x pos-y)))))

(defun hmouse-key-release-window ()
  "Return the window of the current mouse position if any, else nil."
  (ignore-errors (hmouse-window-at-absolute-pixel-position nil t)))

(defun hmouse-key-release-args-emacs (event)
  "For GNU Emacs, return a possibly modified version of EVENT as a list.
For mouse drags and double and triple clicks, remove any depress location,
compute the actual release location and include that."
  (if (integerp event)
      (list event)
    (let ((ev-type-str (and (listp event) (symbol-name (car event)))))
      (if (or (and ev-type-str
		   (string-match "\\(double\\|triple\\)-mouse" ev-type-str))
	      (not (= (length event) 3)))
	  event
	(let ((pos (event-end event))
	      coords window window-and-char-coords)
	  (when (and ev-type-str (string-match "drag-mouse" ev-type-str)
		     ;; end of drag event; If drag crossed frames, the location
		     ;; will contain the frame of the depress point and
		     ;; some relative coordinates; change these to the window of
		     ;; release and window's character coordinates if within a window
		     ;; and to nil if outside of Emacs (as best we can tell).
		     (framep (posn-window pos)))
	    (setq window-and-char-coords (hmouse-window-coordinates event)
		  window (car window-and-char-coords)
		  coords (cadr window-and-char-coords))
	    ;; Modify the values in the event-end structure even if no
	    ;; valid window was found.
	    (setcar pos window)
	    (setcar (nthcdr 2 pos) coords)))
	;; Remove depress coordinates and send only original release coordinates.
	(list (car event) (nth 2 event))))))

(defun hmouse-use-region-p ()
  "Return t if there is a non-empty, highlighted region, else nil."
  (cond
   ;; Newer GNU Emacs
   ((fboundp 'use-region-p)
    (let ((use-empty-active-region))
      (use-region-p)))
   ;; InfoDock and XEmacs
   ((fboundp 'region-exists-p)
    (and (fboundp 'region-active-p) (region-active-p) (region-exists-p)))
   ;; Older GNU Emacs
   ((boundp 'transient-mark-mode)
    (and transient-mark-mode mark-active))))

(defun hmouse-save-region (&optional frame)
  "Save to `hkey-region' and return any active region within the current buffer.
Under InfoDock and XEmacs, `zmacs-region' must be t; under GNU Emacs,
`transient-mark-mode' must be t or the function does nothing."
  (setq hkey-region
	(when (hmouse-use-region-p)
	  (buffer-substring (region-beginning) (region-end)))))


;; Save any active region to `hkey-region' when the mouse is moved between frames or buffers.
(if (featurep 'xemacs)
    (add-hook 'mouse-leave-frame-hook #'hmouse-save-region)
  ;; GNU Emacs
  (add-hook 'mouse-leave-buffer-hook #'hmouse-save-region))

;; BW - Last confirmed in 1999, for some reason, using this next
;; function in byte-compiled form caused the first character 
;; after a mouse key depress to be dropped from the input queue when running
;; Emacs under X.  The non-byte-compiled form always worked fine.  We
;; assume this is no longer a problem in 2016 but have this note here
;; in case it is.
(defun hmouse-set-point (args)
  "Set point to Smart Key press/release location given by ARGS.
Return argument list including x and y frame coordinates in characters and
lines or if ARGS is null and there is no graphical window system,
return current point as a marker."
  (and (car args) (listp (car args)) (setq args (car args)))
  (if (and args (hyperb:window-system))
      (progn (hmouse-set-point-at args)
	     (cond ((featurep 'xemacs)
		    (if (eventp current-mouse-event)
			(copy-event current-mouse-event)))
		   ((equal (hyperb:window-system) "next")
		    (let ((win (car args)))
		      (list win
			    (+ (nth 1 args) (nth 0 (window-edges win)))
			    (+ (nth 2 args) (nth 1 (window-edges win))))))
		   (t args)))
    (list 'keyboard-drag (posn-at-point))))

(defun hmouse-set-point-at (set-point-arg-list)
  "Set point to cursor position using SET-POINT-ARG-LIST and returns t.
If 'hmouse-set-point-command' is not bound to a function, this does nothing
and returns nil."
  (if (fboundp hmouse-set-point-command)
      (or (if set-point-arg-list
	      (funcall hmouse-set-point-command set-point-arg-list)
	    (funcall hmouse-set-point-command))
	  t)))

;; "hsettings.el" contains documentation for this variable.
(or (boundp 'smart-scroll-proportional)
    (defvar smart-scroll-proportional t
      "*Non-nil means Smart Keys should scroll relative to current line when pressed at the end of a line.
Action Key moves current line to top of window.  Assist Key moves current
line to bottom of window.  Repeated presses then scroll up or down a
windowful.  Nil value instead ignores current line and always scrolls up or
down a windowful."))

;; The smart keys scroll buffers when pressed at the end of lines.
;; These next two functions do the scrolling and keep point at the end
;; of line to simplify repeated scrolls when using keyboard smart keys.
;;
;; These functions may also be used to test whether the scroll action would
;; be successful: no action is taken if it would fail (because the beginning
;; or end of a buffer is already showing) and nil is returned.
;; t is returned whenever scrolling is performed.

(defun hmouse-function (func assist-flag set-point-arg-list)
  "Execute FUNC for Action Key (Assist Key with ASSIST-FLAG non-nil) and set point from SET-POINT-ARG-LIST.
FUNC may be nil in which case no function is called.
SET-POINT-ARG-LIST is passed to the call of the command bound to
`hmouse-set-point-command'.  Return nil if `hmouse-set-point-command' variable
is not bound to a valid function."
  (when (fboundp hmouse-set-point-command)
    (if assist-flag
	(setq assist-key-release-window (hmouse-key-release-window)
	      assist-key-release-prev-point (point-marker))
      (setq action-key-release-window (hmouse-key-release-window)
	    action-key-release-prev-point (point-marker)))
    (and (eq major-mode 'br-mode)
	 (setq action-mouse-key-prev-window 
	       (if (br-in-view-window-p)
		   (save-window-excursion
		     (br-next-listing-window)
		     (selected-window))
		 (selected-window))))
    (setq action-mouse-key-prefix-arg current-prefix-arg)
    (let ((release-args (hmouse-set-point set-point-arg-list)))
      (if assist-flag
	  (setq assist-key-release-args release-args)
	(setq action-key-release-args release-args)))
    (when func
      (funcall func)
      (setq action-mouse-key-prev-window nil
	    action-mouse-key-prefix-arg nil))
    t))

(defun smart-scroll-down ()
  "Scroll down according to value of smart-scroll-proportional.
If smart-scroll-proportional is nil or if point is on the bottom window line,
scroll down (backward) a windowful.  Otherwise, try to bring current line
to the bottom of the window.  Leave point at end of line and return t if scrolled,
nil if not."
  (interactive)
  (let ((rtn t))
    (if smart-scroll-proportional
	;; If selected line is already last in window, then scroll backward
	;; a windowful, otherwise make it last in window.
	(if (>= (point) (save-excursion
			  (goto-char (1- (window-end)))
			  (beginning-of-line) (point)))
	    (if (pos-visible-in-window-p (point-min))
		(setq rtn nil)
	      (scroll-down))
	  (recenter -1))
      (if (pos-visible-in-window-p (point-min))
	  (setq rtn nil)
	(scroll-down)))
    (end-of-line)
    (or rtn (progn (beep) (message "Beginning of buffer")))
    rtn))

(defun smart-scroll-up ()
  "Scroll up according to value of smart-scroll-proportional.
If smart-scroll-proportional is nil or if point is on the top window line,
scroll up (forward) a windowful.  Otherwise, tyr to bring current line to
the top of the window.  Leave point at end of line and return t if scrolled, nil if
not."
  (interactive)
  (let ((rtn t))
    (if smart-scroll-proportional
	;; If selected line is already first in window, then scroll forward a
	;; windowful, otherwise make it first in window.
	(if (<= (point) (save-excursion
			  (goto-char (window-start))
			  (end-of-line) (point)))
	    (if (pos-visible-in-window-p (point-max))
		(setq rtn nil)
	      (scroll-up))
	  (recenter 0))
      (if (pos-visible-in-window-p (point-max))
	  (setq rtn nil)
	(scroll-up)))
    (end-of-line)
    (or rtn (progn (beep) (message "End of buffer")))
    rtn))

(provide 'hmouse-drv)
;;; hmouse-drv.el ends here<|MERGE_RESOLUTION|>--- conflicted
+++ resolved
@@ -4,11 +4,7 @@
 ;;
 ;; Orig-Date:    04-Feb-90
 ;;
-<<<<<<< HEAD
 ;; Copyright (C) 1989-2019  Free Software Foundation, Inc.
-=======
-;; Copyright (C) 1989-2018  Free Software Foundation, Inc.
->>>>>>> 997803df
 ;; See the "HY-COPY" file for license information.
 ;;
 ;; This file is part of GNU Hyperbole.

--- conflicted
+++ resolved
@@ -5,13 +5,8 @@
 ;; Author:           Bob Weiner
 ;; Maintainer:       Bob Weiner <rsw@gnu.org>, Mats Lidell <matsl@gnu.org>
 ;; Created:          06-Oct-92 at 11:52:51
-<<<<<<< HEAD
 ;; Released:         18-Aug-19
 ;; Version:          7.0.3.3
-=======
-;; Released:         21-Jan-19
-;; Version:          7.0.3
->>>>>>> df1d9401
 ;; Keywords:         comm, convenience, files, frames, hypermedia, languages, mail, matching, mouse, multimedia, outlines, tools, wp
 ;; Package:          hyperbole
 ;; Package-Requires: ((emacs "24.4"))

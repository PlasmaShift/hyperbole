;;; hibtypes.el --- GNU Hyperbole default implicit button types  -*- lexical-binding: t; -*-
;;
;; Author:       Bob Weiner
;;
;; Orig-Date:    19-Sep-91 at 20:45:31
<<<<<<< HEAD
;; Last-Mod:     21-Jun-23 at 23:33:28 by Bob Weiner
=======
;; Last-Mod:     25-Jun-23 at 16:36:20 by Mats Lidell
>>>>>>> cbb15c43
;;
;; SPDX-License-Identifier: GPL-3.0-or-later
;;
;; Copyright (C) 1991-2022 Free Software Foundation, Inc.
;; See the "HY-COPY" file for license information.
;;
;; This file is part of GNU Hyperbole.
;;; Commentary:
;;
;;   Implicit button types (ibtypes) in this file are defined in increasing
;;   order of priority within this file (last one is highest priority).
;;
;;   To return a list of the implicit button types in priority order (highest
;;   to lowest), evaluate:
;;
;;      (symset:get 'ibtypes 'symbols)
;;
;;   If you need to reset the priorities of all ibtypes, evaluate:
;;
;;      (symset:clear 'ibtypes)
;;
;;   and then reload this file.
;;
;;   To get a list of all loaded action types, evaluate:
;;
;;      (symset:get 'actypes 'symbols)

;;; Code:
;;; ************************************************************************
;;; Other required Elisp libraries
;;; ************************************************************************

(eval-when-compile (require 'hversion))
(require 'cl-lib) ;; for cl-count
(require 'subr-x) ;; For string-trim
(require 'hactypes)
(require 'thingatpt)

;;; ************************************************************************
;;; Public variables
;;; ************************************************************************

(defconst hypb-mail-address-tld-regexp
  (format "\\.%s\\'"
          (regexp-opt
           '("aero" "arpa" "asia" "biz" "cat" "com" "coop" "edu" "gov" "info"
             "int" "jobs" "mil" "mobi" "museum" "name" "net" "org" "pro" "tel"
             "travel" "uucp"
             "ac" "ad" "ae" "af" "ag" "ai" "al" "am" "an" "ao" "aq"
             "ar" "as" "at" "au" "aw" "ax" "az" "ba" "bb" "bd" "be" "bf" "bg" "bh"
             "bi" "bj" "bl" "bm" "bn" "bo" "br" "bs" "bt" "bv" "bw" "by" "bz" "ca"
             "cc" "cd" "cf" "cg" "ch" "ci" "ck" "cl" "cm" "cn" "co" "cr" "cu" "cv"
             "cx" "cy" "cz" "de" "dj" "dk" "dm" "do" "dz" "ec" "ee" "eg" "eh" "er"
             "es" "et" "eu" "fi" "fj" "fk" "fm" "fo" "fr" "ga" "gb" "gd" "ge" "gf"
             "gg" "gh" "gi" "gl" "gm" "gn" "gp" "gq" "gr" "gs" "gt" "gu" "gw" "gy"
             "hk" "hm" "hn" "hr" "ht" "hu" "id" "ie" "il" "im" "in" "io" "iq" "ir"
             "is" "it" "je" "jm" "jo" "jp" "ke" "kg" "kh" "ki" "km" "kn" "kp" "kr"
             "kw" "ky" "kz" "la" "lb" "lc" "li" "lk" "lr" "ls" "lt" "lu" "lv" "ly"
             "ma" "mc" "md" "me" "mf" "mg" "mh" "mk" "ml" "mm" "mn" "mo" "mp" "mq"
             "mr" "ms" "mt" "mu" "mv" "mw" "mx" "my" "mz" "na" "nc" "ne" "nf" "ng"
             "ni" "nl" "no" "np" "nr" "nu" "nz" "om" "pa" "pe" "pf" "pg" "ph" "pk"
             "pl" "pm" "pn" "pr" "ps" "pt" "pw" "py" "qa" "re" "ro" "rs" "ru" "rw"
             "sa" "sb" "sc" "sd" "se" "sg" "sh" "si" "sj" "sk" "sl" "sm" "sn" "so"
             "sr" "st" "su" "sv" "sy" "sz" "tc" "td" "tf" "tg" "th" "tj" "tk" "tl"
             "tm" "tn" "to" "tp" "tr" "tt" "tv" "tw" "tz" "ua" "ug" "uk" "um" "us"
             "uy" "uz" "va" "vc" "ve" "vg" "vi" "vn" "vu" "wf" "ws" "ye" "yt" "yu"
             "za" "zm" "zw")
           t))
  "Regular expression of most common Internet top level domain names.")

(defconst hypb-mail-address-regexp
  "\\([_a-zA-Z0-9][-_a-zA-Z0-9.!@+%]*@[-_a-zA-Z0-9.!@+%]+\\.[a-zA-Z0-9][-_a-zA-Z0-9]+\\)\\($\\|[^a-zA-Z0-9@%]\\)"
  "Regexp with group 1 matching an Internet email address.")

;;; ************************************************************************
;;; Public declarations
;;; ************************************************************************

(declare-function markdown-footnote-goto-text "ext:markdown")
(declare-function markdown-footnote-marker-positions "ext:markdown")
(declare-function markdown-footnote-return "ext:markdown")
(declare-function markdown-link-p "ext:markdown")
(declare-function markdown-reference-goto-definition "ext:markdown")
(declare-function markdown-reference-goto-link "ext:markdown")
(declare-function markdown-wiki-link-p "ext:markdown")
(declare-function markdown-footnote-text-positions "ext:markdown")
(declare-function org-roam-id-find "ext:org-roam")
(defvar markdown-regex-link-reference)
(defvar markdown-regex-reference-definition)

(defvar id-cflow-repeated-indicator)

(defvar cscope-output-line-regexp)

;;; ************************************************************************
;;; Public implicit button types
;;; ************************************************************************

(run-hooks 'hibtypes-begin-load-hook)

;; Don't use require below here for any libraries with ibtypes in
;; them.  Use load instead to ensure are reloaded when resetting
;; ibtype priorities.

(defib python-tb-previous-line ()
  "Move to prior line with potential Python line ref.
In Python, tracebacks may be on a line just below the source
reference line so since not on a Hyperbole button, move back a
line and check for a source reference line again."
  (save-excursion
    (unless (/= (forward-line -1) 0)
      ;; Don't wrap this next line in (hact) since has hact call
      ;; in the function itself.
      (hib-python-traceback))))

;;; ========================================================================
;;; Action Button Types that run Hyperbole tests;
;;; ert-deftest ibtype executes current ert test when on first line of def.
;;; ========================================================================

(load "hypb-ert")

;;; ========================================================================
;;; Handles social media hashtag and username references, e.g. twitter#myhashtag
;;; ========================================================================

(load "hib-social")

;;; ========================================================================
;;; Displays Org Roam and Org IDs.
;;; ========================================================================

(defib org-id ()
  "Display Org roam or Org node referenced by id at point, if any.
If on the :ID: definition line, display a message about how to copy the id.
If the referenced location is found, return non-nil."
  (when (featurep 'org-id)
    (let* ((id (thing-at-point 'symbol t)) ;; Could be a uuid or some other form of id
           (bounds (when id (bounds-of-thing-at-point 'symbol)))
	   (start (when bounds (car bounds)))
	   (end   (when bounds (cdr bounds)))
	   m)
      ;; Ignore ID definitions or when not on a possible ID
      (when id
	(when (and start end)
	  (ibut:label-set id start end))
	(if (and (not assist-flag)
		 (save-excursion (beginning-of-line)
				 (re-search-forward ":\\(CUSTOM_\\)?ID:[ \t]+"
						    (line-end-position) t)))
	    (hact 'message "On ID definition; use {C-u M-RET} to copy a link to an ID.")
	  (when (let ((inhibit-message t)) ;; Inhibit org-id-find status msgs
		  (setq m (or (and (featurep 'org-roam) (org-roam-id-find id 'marker))
			      (org-id-find id 'marker))))
	    (hact 'link-to-org-id-marker m)))))))

(defun org-id:help (_hbut)
  "Copy link to kill ring of an Org roam or Org node referenced by id at point.
If on the :ID: definition line, do nothing and return nil.
If the referenced location is found, return non-nil."
  (when (featurep 'org-id)
    (let ((id (thing-at-point 'symbol t)) ;; Could be a uuid or some other form of id
	  m
	  mpos)
      ;; Ignore ID definitions or when not on a possible ID
      (when (and id
		 (let ((inhibit-message t)) ;; Inhibit org-id-find status msgs
		   (setq m (or (and (featurep 'org-roam) (org-roam-id-find id 'marker))
			       (org-id-find id 'marker)))))
	(save-excursion
	  (setq mpos (marker-position m))
	  (set-buffer (marker-buffer m))
	  (save-restriction
	    (widen)
	    (goto-char mpos)
	    (kill-new (message (org-id-store-link)))))))))

;;; ========================================================================
;;; Displays files and directories when a valid pathname is activated.
;;; ========================================================================

(defib pathname ()
  "Make a valid pathname at point display the path entry.

If instead is a PATH-style variable name, .e.g. MANPATH, will prompt
with completion for one of the paths and will then display that.  If
it is the colon or semicolon-separated string of paths value from a
PATH-style variable, the path at point is used; empty paths, e.g. ::
represent the current directory, '.'.

Also works for delimited and non-delimited remote pathnames,
recursive \\='ls' listings, Texinfo @file{} entries, and hash-style
link references to HTML, XML, SGML, Markdown or Emacs outline
headings, shell script comments, and MSWindows paths (see
\"${hyperb:dir}/DEMO#POSIX and MSWindows Paths\" for details).
Emacs Lisp library files (filenames without any directory
component that end in .el, .elc or .eln) are looked up using the
`load-path' directory list.

The pathname may contain references to Emacs Lisp variables or
shell environment variables using the syntax, \"${variable-name}\".

See `hpath:at-p' function documentation for possible delimiters.
See `hpath:suffixes' variable documentation for suffixes that are
added to or removed from pathname when searching for a valid
match.  See `hpath:find' function documentation for special file
display options."
  ;;
  ;; Ignore paths in Buffer menu, dired and helm modes.
  (unless (or (derived-mode-p 'helm-major-mode)
              (delq nil (mapcar (lambda (substring)
                                  (string-match substring (format-mode-line mode-name)))
                                '("Buffer Menu" "IBuffer" "Dired"))))
    (let* ((orig-path (hpath:delimited-possible-path))
	   ;; Normalized and expanded path
	   (path (hpath:at-p))
	   elisp-suffix
           full-path)
      (if path
	  (cond ((and (not (string-empty-p path))
 		      (= (aref path 0) ?-)
		      (or (setq elisp-suffix (string-match "\\`[^\\\\/~]+\\.el[cn]?\\(\\.gz\\)?\\'" path))
			  (string-match "\\`[^.\\/\t\n\r\f]+\\'" path))
		      (string-match hpath:prefix-regexp path))
                 (setq path (substring path (match-end 0))
		       full-path (locate-library path elisp-suffix))
                 (cond (full-path
			(setq path (concat "-" path))
			(apply #'ibut:label-set orig-path (hpath:start-end orig-path))
			(hact 'hpath:find path))
		       (elisp-suffix
			(hact 'error "(pathname): \"%s\" not found in `load-path'" path))
		       ;; Don't match as a pathname ibut; could be a Lisp
		       ;; symbol or something else starting with a '-'.
		       (t nil)))
		(t (when (string-match "\\`file://" path)
                     (setq path (substring path (match-end 0))))
		   (if (or (> (cl-count ?: orig-path) 2)
			   (> (cl-count ?\; orig-path) 2))
		       ;; PATH-like set of values; select just the one point is on
                       (apply #'ibut:label-set path (hpath:start-end path))
		     ;; Otherwise, use the unchanged orig-path
                     (apply #'ibut:label-set orig-path (hpath:start-end orig-path)))
                   (hact 'link-to-file path)))
        ;;
        ;; Match PATH-related Environment and Lisp variable names and
	;; Emacs Lisp and Info files without any directory component.
        (when (setq path orig-path)
          (cond ((and (string-match hpath:path-variable-regexp path)
		      (setq path (match-string-no-properties 1 path))
		      (hpath:is-path-variable-p path))
		 (setq path (if (or assist-flag (hyperb:stack-frame '(hkey-help)))
				path
			      (hpath:choose-from-path-variable path "Display")))
		 (unless (or (null path) (string-blank-p path)
			     ;; Could be a shell command from a semicolon
			     ;; separated list; ignore if so.
			     (and (string-match "\\`\\s-*\\([^; 	]+\\)" path)
				  (executable-find (match-string-no-properties 1 path))))
                   (apply #'ibut:label-set path (hpath:start-end path))
		   (hact 'link-to-file path)))
		((setq elisp-suffix (string-match "\\`[^\\\\/~]+\\.el[cn]?\\(\\.gz\\)?\\'" path))
                 (cond ((string-match hpath:prefix-regexp path)
			(apply #'ibut:label-set path (hpath:start-end path))
			(hact 'hpath:find path))
                       ((setq full-path
			      (let ((load-suffixes '(".el")))
				(locate-library path elisp-suffix)))
			(apply #'ibut:label-set orig-path (hpath:start-end orig-path))
			(hact 'link-to-file full-path))
		       (elisp-suffix
			(hact 'error "(pathname): \"%s\" not found in `load-path'" path))
		       ;; Don't match as a pathname ibut; could be a Lisp
		       ;; symbol or something else starting with a '-'.
		       (t nil)))
                ;; Match only if "(filename)" references a valid Info file
                ;; and point is within the filename, not on any delimiters
                ;; so that delimited thing matches trigger later.
                ((and (not (looking-at "[\"()]"))
                      (string-match "\\`(\\([^ \t\n\r\f]+\\))\\'" path)
                      (save-match-data (require 'info))
                      (Info-find-file (match-string-no-properties 1 path) t))
                 (apply #'ibut:label-set orig-path (hpath:start-end orig-path))
                 (hact 'link-to-Info-node (format "%sTop" path)))
                ((string-match hpath:info-suffix path)
                 (apply #'ibut:label-set orig-path (hpath:start-end orig-path))
                 (hact 'link-to-Info-node (format "(%s)Top" path)))
                ;; Otherwise, fall through and allow other implicit
                ;; button types to handle this context.
                ))))))

;;; ========================================================================
;;; Follows URLs by invoking a web browser.
;;; ========================================================================

(load "hsys-www")

;;; ========================================================================
;;; Composes mail, in another window, to the e-mail address at point.
;;; ========================================================================

(defvar mail-address-mode-list
  '(fundamental-mode prog-mode text-mode)
  "List of major modes in which mail address implicit buttons are active.")

(defun mail-address-at-p ()
  "Return e-mail address, a string, that point is within or nil."
  (let ((case-fold-search t))
    (save-excursion
      (skip-chars-backward "^ \t\n\r\f\"\'(){}[];:<>|")
      (and (or (looking-at hypb-mail-address-regexp)
               (looking-at (concat "mailto:" hypb-mail-address-regexp)))
           (save-match-data
             (string-match hypb-mail-address-tld-regexp (match-string-no-properties 1)))
           (match-string-no-properties 1)))))

(defib mail-address ()
  "If on an e-mail address compose mail to that address in another window.

Applies to any major mode in `mail-address-mode-list', the HyRolo match buffer,
any buffer attached to a file in `hyrolo-file-list', or any buffer with
\"mail\" or \"rolo\" (case-insensitive) within its name.

If `mail-address-mode-list' is set to nil, this button type is active
in all buffers."
  (when (let ((case-fold-search t))
          (or
           (and (or (null mail-address-mode-list)
		    (apply #'derived-mode-p mail-address-mode-list))
                (not (string-match "-Elements\\'" (buffer-name)))
                ;; Don't want this to trigger within an OOBR-FTR buffer.
                (not (string-match "\\`\\(OOBR.*-FTR\\|oobr.*-ftr\\)"
                                   (buffer-name)))
                (not (string-equal "*Implementors*" (buffer-name))))
           (and
            (string-match "mail\\|rolo" (buffer-name))
            ;; Don't want this to trigger in a mail/news summary buffer.
            (not (or (hmail:lister-p) (hnews:lister-p))))
           (when (boundp 'hyrolo-display-buffer)
             (equal (buffer-name) hyrolo-display-buffer))
           (and buffer-file-name
                (boundp 'hyrolo-file-list)
                (set:member (current-buffer)
                            (mapcar #'get-file-buffer hyrolo-file-list)))))
    (let ((address (mail-address-at-p)))
      (when address
        (ibut:label-set address (match-beginning 1) (match-end 1))
        (hact 'mail-other-window nil address)))))

;;; ========================================================================
;;; Follows Org links that are in non-Org mode buffers
;;; ========================================================================

;; Org links in Org mode are handled at the highest priority; see the last
;; section at the end of this file.

(defib org-link-outside-org-mode ()
  "Follow an Org link in a non-Org mode buffer.
This should be a very low priority so other Hyperbole types
handle any links they recognize first."
  (when (and (eq hsys-org-enable-smart-keys t)
	     (not (funcall hsys-org-mode-function))
	     ;; Prevent infinite recursion, e.g. if called via
	     ;; `org-metareturn-hook' from `org-meta-return' invocation.
	     (not hibtypes--within-org-link-outside-org-mode))
    (require 'hsys-org)
    (declare-function hsys-org-link-at-p      "hsys-org" ())
    (declare-function hsys-org-set-ibut-label "hsys-org" (start-end))
    (let* ((hibtypes--within-org-link-outside-org-mode t)
           (start-end (hsys-org-link-at-p)))
      (when start-end
        (hsys-org-set-ibut-label start-end)
        (hact #'org-open-at-point-global)))))

;;; ========================================================================
;;; Handles internal references within an annotated bibliography, delimiters=[]
;;; ========================================================================

(defib annot-bib ()
  "Display annotated bibliography entries referenced internally.
References must be delimited by square brackets, must begin with a word
constituent character, not contain @ or # characters, must not be
in buffers whose names begin with a space or asterisk character, and
must have an attached file."
  (and (not (bolp))
       buffer-file-name
       (let ((chr (aref (buffer-name) 0)))
         (not (or (eq chr ?\ ) (eq chr ?*))))
       (not (or (derived-mode-p 'prog-mode)
                (apply #'derived-mode-p '(c-mode objc-mode c++-mode java-mode markdown-mode org-mode))))
       (let ((ref (hattr:get 'hbut:current 'lbl-key)))
         (and ref (eq ?w (char-syntax (aref ref 0)))
              (not (string-match "[#@]" ref))
              (hact 'annot-bib ref)))))

;;; ========================================================================
;;; Displays in-file Markdown link referents.
;;; ========================================================================

(defun markdown-follow-link-p ()
  "Jump between reference links and definitions or footnote markers and text.
Return t if jump and nil otherwise."
  (cond
   ;; Footnote definition
   ((markdown-footnote-text-positions)
    (markdown-footnote-return)
    t)
   ;; Footnote marker
   ((markdown-footnote-marker-positions)
    (markdown-footnote-goto-text)
    t)
   ;; Reference link
   ((thing-at-point-looking-at markdown-regex-link-reference)
    (markdown-reference-goto-definition)
    t)
   ;; Reference definition
   ((thing-at-point-looking-at markdown-regex-reference-definition)
    (markdown-reference-goto-link (match-string-no-properties 2))
    t)))

(defun markdown-follow-inline-link-p (opoint)
  "If on an inline link, jump to its referent if it is absolute and return non-nil.
Absolute means not relative within the file.  Otherwise, if an
internal link, move back to OPOINT and return nil."
  (let (handle-link-flag
        result)
    (skip-chars-forward "^\]\[()")
    (when (looking-at "\][\[()]")
      (if (looking-at "\(")
          (skip-chars-backward "^\]\[()")
        (skip-chars-forward "\]\[\("))
      ;; Leave point on the link even if not activated
      ;; here, so that other ibtypes activate it.  If point is after
      ;; the # character of an in-file link, then the following predicate
      ;; fails and the `pathname' ibtype will handle it.  If point is before
      ;; the # character, the link is handled here.
      (setq handle-link-flag (not (or (hpath:www-at-p) (hpath:at-p))))
      (when (setq result (and (markdown-link-p) handle-link-flag))
        ;; In-file referents are handled by the `pathname' implicit
        ;; button type, not here.
        (ibut:label-set (match-string-no-properties 0) (match-beginning 0) (match-end 0))
        (hpath:display-buffer (current-buffer))
        (hact 'markdown-follow-link-at-point)))
    (when handle-link-flag
      (goto-char opoint))
    result))

(defib markdown-internal-link ()
  "Display any in-file Markdown link referent at point.
Pathnames and urls are handled elsewhere."
  (when (and (derived-mode-p 'markdown-mode)
             (not (hpath:www-at-p)))
    (let ((opoint (point))
          npoint)
      (cond ((markdown-link-p)
             (condition-case ()
                 ;; Follows a reference link or footnote to its referent.
                 (if (markdown-follow-link-p)
                     (when (/= opoint (point))
                       (ibut:label-set (match-string-no-properties 0) (match-beginning 0) (match-end 0))
                       (setq npoint (point))
                       (goto-char opoint)
                       (hact 'link-to-file buffer-file-name npoint))
                   ;; Follows an absolute file link.
                   (markdown-follow-inline-link-p opoint))
               ;; May be on the name of an infile link, so move to the
               ;; link itself and then let the `pathname' ibtype handle it.
               (error (markdown-follow-inline-link-p opoint))))
            ((markdown-wiki-link-p)
             (ibut:label-set (match-string-no-properties 0) (match-beginning 0) (match-end 0))
             (hpath:display-buffer (current-buffer))
             (hact 'markdown-follow-wiki-link-at-point))))))

;;; ========================================================================
;;; Summarizes an Internet rfc for random access browsing by section.
;;; ========================================================================

(defib rfc-toc ()
  "Summarize the contents of an Internet rfc from anywhere within an rfc buffer.
Each line in the summary may be selected to jump to a section."
  (let ((case-fold-search t)
        (toc)
        (opoint (point))
	sections-start)
    (if (and (string-match "\\`rfc[-_]?[0-9]" (buffer-name))
	     (not (string-match "toc" (buffer-name)))
             (goto-char (point-min))
             (progn (setq toc (search-forward "Table of Contents" nil t))
                    (re-search-forward "^[ \t]*1.0?[ \t]+[^ \t\n\r]" nil t
                                       (and toc 2))))
        (progn (beginning-of-line)
	       (setq sections-start (point))
               (ibut:label-set (buffer-name))
	       (goto-char opoint)
               (hact 'rfc-toc (buffer-name) nil sections-start))
      (goto-char opoint)
      nil)))

;;; ========================================================================
;;; Expands or collapses C call trees and jumps to code definitions.
;;; ========================================================================

(defib id-cflow ()
  "Expand or collapse C call trees and jump to code definitions.
Require cross-reference tables built by the external `cxref' program of Cflow."
  (when (and (derived-mode-p 'id-cflow-mode)
             (not (eolp)))
    (let ((pnt (point)))
      (save-excursion
        (cond
         ;; If on a repeated function mark, display its previously
         ;; expanded tree.
         ((progn (skip-chars-backward " ")
                 (looking-at id-cflow-repeated-indicator))
          (let ((end (point))
                start entry)
            (beginning-of-line)
            (skip-chars-forward "| ")
            (setq start (point)
                  entry (buffer-substring-no-properties start end))
            (ibut:label-set entry start end)
            (condition-case ()
                (hact 'link-to-regexp-match
                      (concat "^[| ]*[&%%]*" (regexp-quote entry) "$")
                      1 (current-buffer) t)
              (error
               (goto-char end)
               (error "(id-cflow): No prior expansion found")))))
         ;; If to the left of an entry, expand or contract its tree.
         ((progn (beginning-of-line)
                 (or (= pnt (point))
                     (and (looking-at "[| ]+")
                          (<= pnt (match-end 0)))))
          (hact 'id-cflow-expand-or-contract current-prefix-arg))
         ;; Within an entry's filename, display the file.
         ((search-forward "\(" pnt t)
          (let* ((start (point))
                 (end (1- (search-forward "\)" nil t)))
                 (file (buffer-substring-no-properties start end)))
            (ibut:label-set file start end)
            (hact 'link-to-file file)))
         ;; Within an entry's function name, jump to its definition.
         (t
          (hact 'smart-c)))))))

;;; ========================================================================
;;; Jumps to the source line associated with a ctags file entry.
;;; ========================================================================

(defib ctags ()
  "Jump to the source line associated with a ctags file entry in any buffer."
  (save-excursion
    (beginning-of-line)
    (cond
     ((looking-at "^\\(\\S-+\\) \\(\\S-+\\.[a-zA-Z]+\\) \\([1-9][0-9]*\\)$")
      ;;             identifier       pathname              line-number
      ;; ctags vgrind output format entry
      (let ((identifier (match-string-no-properties 1))
            (file (expand-file-name (match-string-no-properties 2)))
            (line-num (string-to-number (match-string-no-properties 3))))
        (ibut:label-set identifier (match-beginning 1) (match-end 1))
        (hact 'link-to-file-line file line-num)))
     ((looking-at "^\\(\\S-+\\) +\\([1-9][0-9]*\\) \\(\\S-+\\.[a-zA-Z]+\\) ")
      ;; ctags cxref output format entry
      ;;             identifier    line-number           pathname
      (let ((identifier (match-string-no-properties 1))
            (line-num (string-to-number (match-string-no-properties 2)))
            (file (expand-file-name (match-string-no-properties 3))))
        (ibut:label-set identifier (match-beginning 1) (match-end 1))
        (hact 'link-to-file-line file line-num))))))

;;; ========================================================================
;;; Jumps to the source line associated with an etags file entry in a TAGS buffer.
;;; ========================================================================

(defib etags ()
  "Jump to the source line associated with an etags file entry in a TAGS buffer.
If on a tag entry line, jump to the source line for the tag.  If on a
pathname line or line preceding it, jump to the associated file."
  (when (let (case-fold-search) (string-match "^TAGS" (buffer-name)))
    (save-excursion
      (beginning-of-line)
      (cond
       ((save-excursion
          (and (or (and (eq (following-char) ?\^L)
                        (zerop (forward-line 1)))
                   (and (zerop (forward-line -1))
                        (eq (following-char) ?\^L)
                        (zerop (forward-line 1))))
               (looking-at "\\([^,\n\r]+\\),[0-9]+$")))
        (let ((file (match-string-no-properties 1)))
          (ibut:label-set file (match-beginning 1) (match-end 1))
          (hact 'link-to-file file)))
       ((looking-at
         "\\([^\^?\n\r]+\\)[ ]*\^?\\([^\^A\n\r]+\^A\\)?\\([1-9][0-9]+\\),")
        (let* ((tag-grouping (if (match-beginning 2) 2 1))
               (tag (buffer-substring-no-properties (match-beginning tag-grouping)
                                                    (1- (match-end tag-grouping))))
               (line (string-to-number (match-string-no-properties 3)))
               file)
          (ibut:label-set tag (match-beginning tag-grouping)
                          (1- (match-end tag-grouping)))
          (save-excursion
            (if (re-search-backward "\^L\r?\n\\([^,\n\r]+\\),[0-9]+$" nil t)
                (setq file (expand-file-name (match-string-no-properties 1)))
              (setq file "No associated file name")))
          (hact 'link-to-file-line file line)))))))

;;; ========================================================================
;;; Jumps to C/C++ source line associated with Cscope C analyzer output line.
;;; ========================================================================

(defib cscope ()
  "Jump to C/C++ source line associated with Cscope C analyzer output line.
The cscope.el Lisp library available from the Emacs package manager
must be loaded and the open source cscope program available from
http://cscope.sf.net must be installed for this button type to do
anything."
  (and (boundp 'cscope:bname-prefix)  ;; (featurep 'cscope)
       (stringp cscope:bname-prefix)
       (string-match (regexp-quote cscope:bname-prefix)
                     (buffer-name))
       (= (match-beginning 0) 0)
       (save-excursion
         (beginning-of-line)
         (looking-at cscope-output-line-regexp))
       (let (start end)
         (skip-chars-backward "^\n\r")
         (setq start (point))
         (skip-chars-forward "^\n\r")
         (setq end (point))
         (ibut:label-set (buffer-substring start end)
                         start end)
         (hact 'cscope-interpret-output-line))))

;;; ========================================================================
;;; Makes README table of contents entries jump to associated sections.
;;; ========================================================================

(defib text-toc ()
  "Jump to the text file section referenced by a table of contents entry at point.
Buffer must be in a text mode or must contain DEMO, README or
TUTORIAL and there must be a `Table of Contents' or `Contents'
label on a line by itself (it may begin with an asterisk),
preceding the table of contents.  Each toc entry must begin with
some whitespace followed by one or more asterisk characters.
Each section header linked to by the toc must start with one or
more asterisk characters at the very beginning of the line."
  (let (section)
    (when (and (or (derived-mode-p 'text-mode)
		   (string-match "DEMO\\|README\\|TUTORIAL" (buffer-name)))
               (save-excursion (re-search-backward
                                "^\\*?*[ \t]*\\(Table of \\)?Contents[ \t]*$"
                                nil t))
               (save-excursion
                 (beginning-of-line)
                 ;; Entry line within a TOC
                 (when (and (or 
			     ;; Next line is typically in RFCs,
			     ;; e.g. "1.1.  Scope ..... 1"
			     (looking-at "^[ \t]*\\([0-9.]+\\([ \t]+[^ \t\n\r]+\\)+\\) \\.+")
			     (looking-at "[ \t]+\\([-+*o]+[ \t]+.*\\)$"))
			    (setq section (string-trim (match-string-no-properties 1))))
		   (ibut:label-set section (match-beginning 1) (match-end 1))
                   t)))
      (hact 'text-toc section))))

;;; ========================================================================
;;; Makes directory summaries into file list menus.
;;; ========================================================================

(defib dir-summary ()
  "Detect filename buttons in files named \"MANIFEST\" or \"DIR\".
Display selected files.  Each file name must be at the beginning of the line
or may be preceded by some semicolons and must be followed by one or more
spaces and then another non-space, non-parenthesis, non-brace character."
  (when buffer-file-name
    (let ((file (file-name-nondirectory buffer-file-name))
          entry start end)
      (when (and (or (string-equal file "DIR")
                     (string-match "\\`MANIFEST\\(\\..+\\)?\\'" file))
		 (save-excursion
		   (beginning-of-line)
		   (when (looking-at "\\(;+[ \t]*\\)?\\([^(){}* \t\n\r]+\\)")
		     (setq entry (match-string-no-properties 2)
			   start (match-beginning 2)
			   end (match-end 2))
		     (file-exists-p entry))))
        (ibut:label-set entry start end)
        (hact 'link-to-file entry)))))

;;; ========================================================================
;;; Handles Gnu debbugs issue ids, e.g. bug#45678 or just 45678.
;;; ========================================================================

(load "hib-debbugs")

;;; ========================================================================
;;; Executes or documents command bindings of brace delimited key sequences.
;;; ========================================================================

(load "hib-kbd")

;;; ========================================================================
;;; Makes Internet RFC references retrieve the RFC.
;;; ========================================================================

(defib rfc ()
  "Retrieve and display an Internet Request for Comments (RFC) at point.
The following formats are recognized: RFC822, rfc-822, and RFC 822.  The
`hpath:rfc' variable specifies the location from which to retrieve RFCs.
Requires the Emacs builtin Tramp library for ftp file retrievals."
  (let ((case-fold-search t)
        (rfc-num nil))
    (and (not (memq major-mode '(dired-mode monkey-mode)))
         (boundp 'hpath:rfc)
         (stringp hpath:rfc)
         (or (looking-at " *\\(rfc[- ]?\\([0-9]+\\)\\)")
             (save-excursion
               (skip-chars-backward "0-9")
               (skip-chars-backward "- ")
               (skip-chars-backward "rRfFcC")
               (looking-at " *\\(rfc[- ]?\\([0-9]+\\)\\)")))
         (progn (setq rfc-num (match-string-no-properties 2))
                (ibut:label-set (match-string-no-properties 1)
				(match-beginning 1)
				(match-end 1))
                t)
         ;; Ensure remote file access is available for retrieving a remote
         ;; RFC, if need be.
         (if (string-match "^/.+:" hpath:rfc)
             ;; This is a remote path.
             (hpath:remote-available-p)
           ;; local path
           t)
         (hact 'link-to-rfc rfc-num))))

;;; ========================================================================
;;; Shows man page associated with a man apropos entry.
;;; ========================================================================

(defib man-apropos ()
  "Make man apropos entries display associated man pages when selected."
  (save-excursion
    (beginning-of-line)
    (let ((nm "[^ \t\n\r!@,:;(){}][^ \t\n\r,(){}]*[^ \t\n\r@.,:;(){}]")
          topic)
      (and (looking-at
            (concat
             "^\\(\\*[ \t]+[!@]\\)?\\(" nm "[ \t]*,[ \t]*\\)*\\(" nm "\\)[ \t]*"
             "\\(([-0-9a-zA-z]+)\\)\\(::\\)?[ \t]+-[ \t]+[^ \t\n\r]"))
           (setq topic (concat (match-string-no-properties 3)
                               (match-string-no-properties 4)))
           (ibut:label-set topic (match-beginning 3) (match-end 4))
	   ;; Use 'man' instead of 'actypes::man-show' in next line so
	   ;; can follow cross-references within the same window when
	   ;; Hyperbole is set to display other referents in another window.
           (hact 'man topic)))))

;;; ========================================================================
;;; Follows links to Hyperbole Koutliner cells.
;;; ========================================================================

(load "klink")

;;; ========================================================================
;;; Links to Hyperbole button types
;;; ========================================================================

(defun hlink (link-actype label-prefix start-delim end-delim)
  "Call LINK-ACTYPE and use LABEL-PREFIX if point is within an implicit button.
LINK-ACTYPE is the action type and button is prefixed with
LABEL-PREFIX.  The button must be delimited by START-DELIM and
END-DELIM."
  ;; Used by e/g/ilink implicit buttons."
  (let* ((label-start-end (hbut:label-p t start-delim end-delim t t))
         (label-and-file (nth 0 label-start-end))
         (start-pos (nth 1 label-start-end))
         (end-pos (nth 2 label-start-end))
         but-key lbl-key key-file partial-lbl)
    (when label-and-file
      (setq label-and-file (parse-label-and-file label-and-file)
            partial-lbl (nth 0 label-and-file)
            but-key (hbut:label-to-key partial-lbl)
            key-file (nth 1 label-and-file)
            lbl-key (when but-key (concat label-prefix but-key)))
      (ibut:label-set (hbut:key-to-label lbl-key) start-pos end-pos)
      (hact link-actype but-key key-file))))

(defun parse-label-and-file (label-and-file)
  "Parse colon-separated string LABEL-AND-FILE into a list of label and file path."
  ;; Can't use split-string here because file path may contain colons;
  ;; we want to split only on the first colon.
  (let ((i 0)
        (len (length label-and-file))
        label
        file)
    (while (< i len)
      (when (= ?: (aref label-and-file i))
        (when (zerop i)
          (error "(parse-label-and-file): Missing label: '%s'" label-and-file))
        (setq label (hpath:trim (substring label-and-file 0 i))
              file (hpath:trim (substring label-and-file (1+ i))))
        (when (string-empty-p label) (setq label nil))
        (when (string-empty-p file) (setq file nil))
        (setq i len))
      (setq i (1+ i)))
    (unless (or label (string-empty-p label-and-file))
      (setq label label-and-file))
    (delq nil (list label file))))

(defconst elink:start "<elink:"
  "String matching the start of a link to a Hyperbole explicit button.")
(defconst elink:end   ">"
  "String matching the end of a link to a Hyperbole explicit button.")

(defib elink ()
  "At point, activate a link to an explicit button.
This executes the linked to explicit button's action in the
context of the current buffer.

Recognizes the format '<elink:' button_label [':' button_file_path] '>',
where : button_file_path is given only when the link is to another file,
e.g. <elink: project-list: ~/projs>."
  (hlink 'link-to-ebut "elink_" elink:start elink:end))

(defconst glink:start "<glink:"
  "String matching the start of a link to a Hyperbole global button.")
(defconst glink:end   ">"
  "String matching the end of a link to a Hyperbole global button.")

(defib glink ()
  "At point, activates a link to a global button.
This executes the linked to global button's action in the context
of the current buffer.

Recognizes the format '<glink:' button_label '>',
e.g. <glink: open todos>."
  (hlink 'link-to-gbut "glink_" glink:start glink:end))

(defconst ilink:start "<ilink:"
  "String matching the start of a link to a Hyperbole implicit button.")
(defconst ilink:end   ">"
  "String matching the end of a link to a Hyperbole implicit button.")

(defib ilink ()
  "At point, activate a link to a labeled implicit button.
This executes the linked to implicit button's action in the context of the
current buffer.

Recognizes the format '<ilink:' button_label [':' button_file_path] '>',
where button_file_path is given only when the link is to another file,
e.g. <ilink: my series of keys: ${hyperb:dir}/HYPB>."
  (hlink 'link-to-ibut "ilink_" ilink:start ilink:end))

;;; ========================================================================
;;; Displays files at specific lines and optional column number
;;; locations.
;;; ========================================================================

(defib pathname-line-and-column ()
  "Display path at position given by a pathname:line-num[:column-num] pattern.
Also works for remote pathnames.
May also contain hash-style link references with the following format:
\"<path>[#<link-anchor>]:<line-num>[:<column-num>]}\".

See `hpath:at-p' function documentation for possible delimiters.
See `hpath:suffixes' variable documentation for suffixes that are added to or
removed from pathname when searching for a valid match.
See `hpath:find' function documentation for special file display options."
  (let ((path-line-and-col (hpath:delimited-possible-path)))
    (when (and (stringp path-line-and-col)
               (string-match hpath:section-line-and-column-regexp path-line-and-col))
      (let ((file (save-match-data (hpath:expand (match-string-no-properties 1 path-line-and-col))))
            (line-num (string-to-number (match-string-no-properties 3 path-line-and-col)))
            (col-num (when (match-end 4)
                       (string-to-number (match-string-no-properties 5 path-line-and-col)))))
        (when (save-match-data (setq file (hpath:is-p file)))
          (ibut:label-set file (match-beginning 1) (match-end 1))
          (if col-num
              (hact 'link-to-file-line-and-column file line-num col-num)
            (hact 'link-to-file-line file line-num)))))))

;;; ========================================================================
;;; Jumps to source line associated with ipython, ripgrep, grep or
;;; compilation errors.
;;; ========================================================================

(defib ipython-stack-frame ()
  "Jump to the line associated with an ipython stack frame line numbered msg.
ipython outputs each pathname once followed by all matching lines
in that pathname.  Messages are recognized in any buffer (other
than a helm completion buffer)."
  ;; Locate and parse ipython stack trace messages found in any buffer other than a
  ;; helm completion buffer.
  ;;
  ;; Sample ipython stack trace command output:
  ;;
  ;; ~/Dropbox/py/inview/inview_pr.py in ap(name_filter, value_filter, print_func)
  ;; 1389     apc(name_filter, value_filter, print_func, defined_only=True)
  ;; 1390     print('\n**** Modules/Packages ****')
  ;; -> 1391     apm(name_filter, value_filter, print_func, defined_only=True)
  ;; 1392
  ;; 1393 def apa(name_filter=None, value_filter=None, print_func=pd1, defined_only=False):
  (unless (derived-mode-p 'helm-major-mode)
    (save-excursion
      (beginning-of-line)
      (let ((line-num-regexp "\\( *\\|-+> \\)?\\([1-9][0-9]*\\) ")
            line-num
            file)
        (when (looking-at line-num-regexp)
          ;; ipython stack trace matches and context lines (-A<num> option)
          (setq line-num (match-string-no-properties 2)
                file nil)
          (while (and (= (forward-line -1) 0)
                      (looking-at line-num-regexp)))
          (unless (or (looking-at line-num-regexp)
                      (not (re-search-forward " in " nil (line-end-position)))
                      (and (setq file (buffer-substring-no-properties (line-beginning-position) (match-beginning 0)))
                           (string-empty-p (string-trim file))))
            (let* ((but-label (concat file ":" line-num))
                   (source-loc (unless (file-name-absolute-p file)
                                 (hbut:to-key-src t))))
              (when (stringp source-loc)
                (setq file (expand-file-name file (file-name-directory source-loc))))
              (when (file-readable-p file)
                (setq line-num (string-to-number line-num))
                (ibut:label-set but-label)
                (hact 'link-to-file-line file line-num)))))))))

(defib ripgrep-msg ()
  "Jump to the line associated with a ripgrep (rg) line numbered msg.
Ripgrep outputs each pathname once followed by all matching lines
in that pathname.  Messages are recognized in any buffer (other
than a helm completion buffer)."
  ;; Locate and parse ripgrep messages found in any buffer other than a
  ;; helm completion buffer.
  ;;
  ;; Sample ripgrep command output:
  ;;
  ;; bash-3.2$ rg -nA2 hkey-throw *.el
  ;; hmouse-drv.el
  ;; 405:(defun hkey-throw (release-window)
  ;; 406-  "Throw either a displayable item at point or the current buffer to RELEASE-WINDOW.
  ;; 407-The selected window does not change."
  ;; --
  ;; 428:    (hkey-throw to-window)))
  ;; 429-
  ;; 430-(defun hmouse-click-to-drag ()
  ;;
  ;; Use `rg -n --no-heading' for pathname on each line.
  (unless (derived-mode-p 'helm-major-mode)
    (save-excursion
      (beginning-of-line)
      (when (looking-at "\\([1-9][0-9]*\\)[-:]")
        ;; Ripgrep matches and context lines (-A<num> option)
        (let ((line-num (match-string-no-properties 1))
              file)
          (while (and (= (forward-line -1) 0)
                      (looking-at "[1-9][0-9]*[-:]\\|--$")))
          (unless (or (looking-at "[1-9][0-9]*[-:]\\|--$")
                      (and (setq file (buffer-substring-no-properties (line-beginning-position) (line-end-position)))
                           (string-empty-p (string-trim file))))
            (let* ((but-label (concat file ":" line-num))
		   ;; RSW 12-05-2021 - Added hpath:expand in next line to
		   ;; resolve any variables in the path before checking if absolute.
		   (source-loc (unless (file-name-absolute-p (hpath:expand file))
                                 (hbut:to-key-src t))))
              (if (stringp source-loc)
                  (setq file (expand-file-name file (file-name-directory source-loc)))
		(setq file (or (hpath:prepend-shell-directory file) file)))
              (when (file-readable-p file)
                (setq line-num (string-to-number line-num))
                (ibut:label-set but-label)
                (hact 'link-to-file-line file line-num)))))))))

(defib grep-msg ()
  "Jump to the line associated with line numbered grep or compilation error msgs.
Messages are recognized in any buffer (other than a helm completion
buffer) except for grep -A<num> context lines which are matched only
in grep and shell buffers."
  ;; Locate and parse grep messages found in any buffer other than a
  ;; helm completion buffer.
  (unless (derived-mode-p 'helm-major-mode)
    (save-excursion
      (beginning-of-line)
      (when (or
	     ;; Emacs native compiler file lines
	     (looking-at "Compiling \\(\\S-+\\)\\.\\.\\.$")
	     (looking-at "Loading \\(\\S-+\\) (\\S-+)\\.\\.\\.$")
 	     (looking-at "[a-zA-Z0-9]+ ([-a-zA-Z0-9]+): \\([^:\"'`]+\\):\\([0-9]+\\):")
             ;; Grep matches (allowing for Emacs Lisp vars with : in
	     ;; name within the pathname), Ruby, UNIX C compiler and Introl 68HC11 C compiler errors
             (looking-at "\\([^ \t\n\r\"'`]*[^ \t\n\r:\"'`0-9]\\): ?\\([1-9][0-9]*\\)[ :]")
	     ;; Ruby tracebacks
             (looking-at "[ \t]+[1-9][0-9]*: from \\([^ \t\n\r\"'`]*[^ \t\n\r:\"'`]\\):\\([1-9][0-9]*\\):in")
             ;; Grep matches, UNIX C compiler and Introl 68HC11 C
             ;; compiler errors, allowing for file names with
             ;; spaces followed by a null character rather than a :
             (looking-at "\\([^\t\n\r\"'`]+\\)\0 ?\\([1-9][0-9]*\\)[ :]")
             ;; HP C compiler errors
             (looking-at "[a-zA-Z0-9]+: \"\\([^\t\n\r\",]+\\)\", line \\([0-9]+\\):")
             ;; BSO/Tasking 68HC08 C compiler errors
             (looking-at
              "[a-zA-Z 0-9]+: \\([^ \t\n\r\",]+\\) line \\([0-9]+\\)[ \t]*:")
             ;; UNIX Shell errors
             (looking-at "\\([^:\"'`]+\\): line \\([0-9]+\\): ")
             ;; UNIX Lint errors
             (looking-at "[^:\"'`]+: \\([^ \t\n\r:]+\\): line \\([0-9]+\\):")
             ;; SparcWorks C compiler errors (ends with :)
             ;; IBM AIX xlc C compiler errors (ends with .)
             (looking-at "\"\\([^\"'`]+\\)\", line \\([0-9]+\\)[:.]")
             ;; Introl as11 assembler errors
             (looking-at " \\*+ \\([^ \t\n\r\"'`]+\\) - \\([0-9]+\\) ")
             ;; perl5: ... at file.c line 10
             (looking-at ".+ at \\([^ \t\n\r\"'`]+\\) line +\\([0-9]+\\)")
             ;; Weblint
             (looking-at "\\([^ \t\n\r:()\"'`]+\\)(\\([0-9]+\\)): ")
             ;; Microsoft JVC
             ;; file.java(6,1) : error J0020: Expected 'class' or 'interface'
             (looking-at "^\\(\\([a-zA-Z]:\\)?[^:\( \t\n\r-]+\\)[:\(][ \t]*\\([0-9]+\\),")
             ;; Grep match context lines (-A<num> option)
             (and (string-match "grep\\|shell" (buffer-name))
                  (looking-at "\\([^ \t\n\r:\"'`]+\\)-\\([1-9][0-9]*\\)-")))
        (let* ((file (match-string-no-properties 1))
               (line-num  (or (match-string-no-properties 2) "1"))
               (but-label (concat file ":" line-num))
	       ;; RSW 12-05-2021 - Added hpath:expand in next line to
	       ;; resolve any variables in the path before checking if absolute.
               (source-loc (unless (file-name-absolute-p (hpath:expand file))
                             (hbut:to-key-src t))))
          (if (stringp source-loc)
              (setq file (expand-file-name file (file-name-directory source-loc)))
	    (setq file (or (hpath:prepend-shell-directory file) file)))
	  (when (file-exists-p file)
            (setq line-num (string-to-number line-num))
            (ibut:label-set but-label)
            (hact 'link-to-file-line file line-num)))))))

;;; ========================================================================
;;; Jumps to source line associated with debugger stack frame or breakpoint
;;; lines.  Supports gdb, dbx, and xdb.
;;; ========================================================================

(defun hib-python-traceback ()
"Test for and jump to line referenced in Python pdb, traceback, or pytype error."
  (when (or (looking-at "\\(^\\|.+ \\)File \"\\([^\"\t\f\n\r]+\\S-\\)\", line \\([0-9]+\\)")
            (looking-at ">?\\(\\s-+\\)\\([^\"()\t\f\n\r]+\\S-\\)(\\([0-9]+\\))\\S-"))
    (let* ((file (match-string-no-properties 2))
           (line-num (match-string-no-properties 3))
           (but-label (concat file ":" line-num)))
      (setq line-num (string-to-number line-num))
      (ibut:label-set but-label (match-beginning 2) (match-end 2))
      (hact 'link-to-file-line file line-num))))

(defib debugger-source ()
  "Jump to source line associated with stack frame or breakpoint lines.
This works with JavaScript and Python tracebacks, gdb, dbx, and
xdb.  Such lines are recognized in any buffer."
  (save-excursion
    (beginning-of-line)
    (cond
     ;; Python pdb or traceback, pytype error
     ;; Don't wrap this next line in (hact) since has hact call
     ;; in the function itself.
     ((hib-python-traceback))

     ;; JavaScript traceback
     ((or (looking-at "[a-zA-Z0-9-:.()? ]+? +at \\([^() \t]+\\) (\\([^:, \t()]+\\):\\([0-9]+\\):\\([0-9]+\\))$")
          (looking-at "[a-zA-Z0-9-:.()? ]+? +at\\( \\)\\([^:, \t()]+\\):\\([0-9]+\\):\\([0-9]+\\)$")
          (looking-at "[a-zA-Z0-9-:.()? ]+?\\( \\)\\([^:, \t()]+\\):\\([0-9]+\\)\\(\\)$"))
      (let* ((file (match-string-no-properties 2))
             (line-num (match-string-no-properties 3))
             (col-num (match-string-no-properties 4))
             but-label)

        ;; For Meteor app errors, remove the "app/" prefix which
        ;; is part of the build subdirectory and not part of the
        ;; source tree.
        (when (and (not (string-equal col-num "")) (string-match "^app/" file))
          (setq file (substring file (match-end 0))))

        (setq but-label (concat file ":" line-num)
              line-num (string-to-number line-num))
        (ibut:label-set but-label)
        (hact 'link-to-file-line file line-num)))

     ;; GDB or WDB
     ((looking-at
       ".+ \\(at\\|file\\) \\([^ :,]+\\)\\(:\\|, line \\)\\([0-9]+\\)\\.?$")
      (let* ((file (match-string-no-properties 2))
             (line-num (match-string-no-properties 4))
             (but-label (concat file ":" line-num))
             (gdb-last-file (or (and (boundp 'gud-last-frame)
                                     (stringp (car gud-last-frame))
                                     (car gud-last-frame))
                                (and (boundp 'gdb-last-frame)
                                     (stringp (car gdb-last-frame))
                                     (car gdb-last-frame)))))
        (setq line-num (string-to-number line-num))
        ;; The `file' typically has no directory component and so may
        ;; not be resolvable.  `gdb-last-file' is the last file
        ;; displayed by gdb.  Use its directory if available as a best
        ;; guess.
        (when gdb-last-file
          (setq file (expand-file-name file (file-name-directory gdb-last-file))))
        (ibut:label-set but-label)
        (hact 'link-to-file-line file line-num)))

     ;; XEmacs assertion failure
     ((looking-at ".+ (file=[^\"\n\r]+\"\\([^\"\n\r]+\\)\", line=\\([0-9]+\\),")
      (let* ((file (match-string-no-properties 1))
             (line-num (match-string-no-properties 2))
             (but-label (concat file ":" line-num)))
        (setq line-num (string-to-number line-num))
        (ibut:label-set but-label)
        (hact 'link-to-file-line file line-num)))

     ;; New DBX
     ((looking-at ".+ line \\([0-9]+\\) in \"\\([^\"]+\\)\"$")
      (let* ((file (match-string-no-properties 2))
             (line-num (match-string-no-properties 1))
             (but-label (concat file ":" line-num)))
        (setq line-num (string-to-number line-num))
        (ibut:label-set but-label)
        (hact 'link-to-file-line file line-num)))

     ;; Old DBX and HP-UX xdb
     ((or (looking-at ".+ \\[\"\\([^\"]+\\)\":\\([0-9]+\\),") ;; Old DBX
          (looking-at ".+ \\[\\([^: ]+\\): \\([0-9]+\\)\\]")) ;; HP-UX xdb
      (let* ((file (match-string-no-properties 1))
             (line-num (match-string-no-properties 2))
             (but-label (concat file ":" line-num)))
        (setq line-num (string-to-number line-num))
        (ibut:label-set but-label)
        (hact 'link-to-file-line file line-num))))))

;;; ========================================================================
;;; Jumps to source of Emacs Lisp byte-compiler error messages.
;;; ========================================================================

(defib elisp-compiler-msg ()
  "Jump to definition of an Emacs Lisp symbol in an error or test message.
The message may come from the Emacs byte compiler, the Emacs Lisp native
compiler or the Emacs regression test system (ERT).
This works when activated anywhere within file line references."
  (when (or (member (buffer-name) '("*Compile-Log-Show*" "*Compile-Log*"
                                    "*compilation*" "*Async-native-compile-log*" "*ert*"))
            (save-excursion
              (and (re-search-backward "^[^ \t\n\r]" nil t)
                   (looking-at "While compiling\\|In \\([^ \n]+\\):$"))))
    (let (src buffer-p label start-end
	  lbl-start-end)
      (or
       ;; Emacs Regression Test (ERT) output lines
       (when (or (save-excursion
		   (forward-line 0)
		   (or (looking-at "\\s-+\\(passed\\|failed\\|skipped\\)\\s-+[0-9]+/[0-9]+\\s-+\\(\\S-+\\)\\s-+(")
		       (looking-at "\\(Test\\)\\s-+\\(\\S-+\\)\\s-+\\(backtrace\\|condition\\):")))
		 ;; Handle symbols and pathnames in a backtrace from an ERT test exception
		 (save-match-data
		   (and (save-excursion
			  (re-search-backward "^$\\|^Test \\(\\S-+\\)\\s-+\\(backtrace\\|condition\\):" nil t)
			  (looking-at "Test "))
			(or
			 ;; Handle double-quoted pathnames
			 (and (setq lbl-start-end (hpath:delimited-possible-path nil t)
				    label (nth 0 lbl-start-end))
			      (ibut:label-set label (nth 1 lbl-start-end) (nth 2 lbl-start-end)))
			 ;; Handle symbols
			 (and (setq label (thing-at-point 'symbol)
				    start-end (bounds-of-thing-at-point 'symbol))
			      (ibut:label-set label (car start-end) (cdr start-end)))))))
         (unless label
	   (setq label (match-string-no-properties 2))
	   (ibut:label-set label (match-beginning 2) (match-end 2)))
	 (if (hpath:is-p label)
	     (hact 'link-to-file label)
           ;; Remove prefix generated by actype and ibtype definitions.
           (setq label (replace-regexp-in-string "[^:]+::" "" label nil t))
           (hact 'smart-tags-display label nil)))
       ;; GNU Emacs Byte Compiler
       (and (save-excursion
              (re-search-backward
               "^While compiling [^\t\n]+ in \\(file\\|buffer\\) \\([^ \n]+\\):$"
               nil t))
            (setq buffer-p (equal (match-string-no-properties 1) "buffer")
                  src (match-string-no-properties 2))
            (save-excursion
              (end-of-line)
              (re-search-backward "^While compiling \\([^ \n]+\\)\\(:$\\| \\)"
                                  nil t))
            (progn
              (setq label (match-string-no-properties 1))
              (ibut:label-set label (match-beginning 1) (match-end 1))
              ;; Remove prefix generated by actype and ibtype definitions.
              (setq label (replace-regexp-in-string "[^:]+::" "" label nil t))
              (hact 'link-to-regexp-match
                    (concat "^\(def[a-z \t]+" (regexp-quote label)
                            "[ \t\n\r\(]")
                    1 src buffer-p)))
       ;; GNU Emacs Native Compiler
       (and (save-excursion
              (re-search-backward "^Compiling \\([^ \n]+\\)\\.\\.\\.$" nil t))
            (setq buffer-p nil
                  src (match-string-no-properties 1))
            (save-excursion
              (end-of-line)
              (re-search-backward "^In \\([^ \n]+\\):$" nil t))
            (progn
              (setq label (match-string-no-properties 1))
              (ibut:label-set label (match-beginning 1) (match-end 1))
              ;; Remove prefix generated by actype and ibtype definitions.
              (setq label (replace-regexp-in-string "[^:]+::" "" label nil t))
              (hact 'link-to-regexp-match
                    (concat "^\(def[a-z \t]+" (regexp-quote label)
                            "[ \t\n\r\(]")
                    1 src buffer-p)))
       ;; InfoDock and XEmacs
       (and (save-excursion
              (re-search-backward
               "^Compiling \\(file\\|buffer\\) \\([^ \n]+\\) at "
               nil t))
            (setq buffer-p (equal (match-string-no-properties 1) "buffer")
                  src (match-string-no-properties 2))
            (save-excursion
              (end-of-line)
              (re-search-backward "^While compiling \\([^ \n]+\\)\\(:$\\| \\)"
                                  nil t))
            (progn
              (setq label (match-string-no-properties 1))
              (ibut:label-set label (match-beginning 1) (match-end 1))
              ;; Remove prefix generated by actype and ibtype definitions.
              (setq label (replace-regexp-in-string "[^:]+::" "" label nil t))
              (hact 'link-to-regexp-match
                    (concat "^\(def[a-z \t]+" (regexp-quote label)
                            "[ \t\n\r\(]")
                    1 src buffer-p)))))))

;;; ========================================================================
;;; Jumps to source associated with a line of output from `patch'.
;;; ========================================================================

(defib patch-msg ()
  "Jump to source code associated with output from the `patch' program.
Patch applies diffs to source code."
  (when (save-excursion
          (beginning-of-line)
          (looking-at "Patching \\|Hunk "))
    (let ((opoint (point))
          (file) line)
      (beginning-of-line)
      (cond ((looking-at "Hunk .+ at \\([0-9]+\\)")
             (setq line (match-string-no-properties 1))
             (ibut:label-set line (match-beginning 1) (match-end 1))
             (if (re-search-backward "^Patching file \\(\\S +\\)" nil t)
                 (setq file (match-string-no-properties 1))))
            ((looking-at "Patching file \\(\\S +\\)")
             (setq file (match-string-no-properties 1)
                   line "1")
             (ibut:label-set file (match-beginning 1) (match-end 1))))
      (goto-char opoint)
      (when file
        (setq line (string-to-number line))
        (hact 'link-to-file-line file line)))))

;;; ========================================================================
;;; Displays Texinfo or Info node associated with Texinfo @xref, @pxref or @ref at point.
;;; ========================================================================

(defib texinfo-ref ()
  "Display Texinfo, Info node or help associated with Texinfo constructs at point.
Supported Texinfo constructs are node, menu item, @xref, @pxref,
@ref, @code, @findex, @var or @vindex.

If point is within the braces of a cross-reference, the associated
Info node is shown.  If point is to the left of the braces but after
the @ symbol and the reference is to a node within the current
Texinfo file, then the Texinfo node is shown.

For @code, @findex, @var and @vindex references, the associated
documentation string is displayed."
  (when (memq major-mode '(texinfo-mode para-mode))
    (let ((opoint (point))
          (bol (save-excursion (beginning-of-line) (point))))
      (cond ((save-excursion
               (beginning-of-line)
               ;; If a menu item, display the node for the item.
               (looking-at "*\\s-+\\([^:\t\n\r]+\\)::"))
             (hact 'link-to-texinfo-node
                   nil
                   (ibut:label-set (match-string-no-properties 1) (match-beginning 1) (match-end 1))))
            ;; Show doc for any Emacs Lisp identifier references,
            ;; marked with @code{} or @var{}.
            ((save-excursion
               (and (search-backward "@" bol t)
                    (or (looking-at "@\\(code\\|var\\){\\([^\} \t\n\r]+\\)}")
                        (looking-at "@\\(findex\\|vindex\\)[ ]+\\([^\} \t\n\r]+\\)"))
                    (>= (match-end 2) opoint)))
             (let ((type-str (match-string-no-properties 1))
                   (symbol (intern-soft (ibut:label-set (match-string-no-properties 2) (match-beginning 2) (match-end 2)))))
               (when (and symbol (pcase type-str
                                   ((or "code" "findex") (fboundp symbol))
                                   ((or "var" "vindex") (boundp symbol))))
                 (hact 'link-to-elisp-doc `',symbol))))
            ;; If at an @node and point is within a node name reference
            ;; other than the current node, display it.
            ((save-excursion
               (and (save-excursion (beginning-of-line) (looking-at "@node\\s-+[^,\n\r]+,"))
                    (search-backward "," bol t)
                    (looking-at ",\\s-*\\([^,\n\r]*[^, \t\n\r]\\)[,\n\r]")))
             (hact 'link-to-texinfo-node
                   nil
                   (ibut:label-set (match-string-no-properties 1) (match-beginning 1) (match-end 1))))
            ((save-excursion
               (and (search-backward "@" bol t)
                    (looking-at
                     (concat
                      "@p?x?ref\\({\\)\\s-*\\([^,}]*[^,} \t\n\r]\\)\\s-*"
                      "\\(,[^,}]*\\)?\\(,[^,}]*\\)?"
                      "\\(,\\s-*\\([^,}]*[^,} \t\n\r]\\)\\)?[^}]*}"))
                    (> (match-end 0) opoint)))
             (let* ((show-texinfo-node
                     (and
                      ;; Reference to node within this file.
                      (not (match-beginning 6))
                      ;; To the left of the reference opening brace.
                      (<= opoint (match-beginning 1))))
                    (node
                     (save-match-data
                       (if (match-beginning 6)
                           ;; Explicit filename included in reference.
                           (format "(%s)%s"
                                   (match-string-no-properties 6)
                                   (match-string-no-properties 2))
                         ;; Derive file name from the source file name.
                         (let ((nodename (match-string-no-properties 2))
                               (file (file-name-nondirectory buffer-file-name)))
                           (if show-texinfo-node
                               nodename
                             (format "(%s)%s"
                                     (if (string-match "\\.[^.]+$" file)
                                         (substring file 0
                                                    (match-beginning 0))
                                       "unspecified file")
                                     nodename)))))))
               (ibut:label-set (match-string-no-properties 0) (match-beginning 0) (match-end 0))
               (if show-texinfo-node
                   (hact 'link-to-texinfo-node nil node)
                 (hact 'link-to-Info-node node))))))))

;;; ========================================================================
;;; Activate any GNUS push-button at point.
;;; ========================================================================

(defib gnus-push-button ()
  "Activate GNUS-specific article push-buttons, e.g. for hiding signatures.
GNUS is a news and mail reader."
  (and (fboundp 'get-text-property)
       (get-text-property (point) 'gnus-callback)
       (fboundp 'gnus-article-press-button)
       (hact 'gnus-article-press-button)))

;;; ========================================================================
;;; Displays Info nodes when double quoted "(file)node" button is activated.
;;; ========================================================================

(defib Info-node ()
  "Make a \"(filename)nodename\" button display the associated Info node.
Also make a \"(filename)itemname\" button display the associated Info index item.
Examples are \"(hyperbole)Implicit Buttons\" and ``(hyperbole)C-c /''.

Activates only if point is within the first line of the Info-node name."
  (let* ((node-ref-and-pos (or ;; HTML
			       (hbut:label-p t "&quot;" "&quot;" t t)
			       ;; Embedded double quotes
			       (hbut:label-p t "\\\"" "\\\"" t t)
			       ;; Double quotes
			       (hbut:label-p t "\"" "\"" t t)
                               ;; Typical GNU Info references; note
                               ;; these are special quote marks, not the
                               ;; standard ASCII characters.
                               (hbut:label-p t "‘" "’" t t)
                               (hbut:label-p t "‘" "’" t t)
                               ;; Regular dual single quotes (Texinfo smart quotes)
                               (hbut:label-p t "``" "''" t t)
                               ;; Regular open and close quotes
                               (hbut:label-p t "`" "'" t t)))
         (ref (car node-ref-and-pos))
         (node-ref (and (stringp ref)
                        (string-match-p "\\`([^\): \t\n\r\f]+)" ref)
                        (hpath:is-p ref nil t))))
    (and node-ref
         (ibut:label-set node-ref-and-pos)
         (hact 'link-to-Info-node node-ref))))

;;; ========================================================================
;;; Makes Hyperbole mail addresses output Hyperbole environment info.
;;; ========================================================================

(defib hyp-address ()
  "Within a mail or news composer, make a Hyperbole support/discussion e-mail.
Hyperbole environment and version information is inserted.  See
also the documentation for `actypes::hyp-config'.

For example, an Action Mouse Key click on <hyperbole-users@gnu.org> in
a mail composer window would activate this implicit button type."
  (when (memq major-mode (list 'mail-mode hmail:composer hnews:composer))
    (let ((addr (thing-at-point 'email)))
      (cond ((null addr) nil)
            ((member addr '("hyperbole" "hyperbole-users@gnu.org" "bug-hyperbole@gnu.org"))
             (hact 'hyp-config))
            ((string-match "\\(hyperbole\\|hyperbole-users@gnu\\.org\\|bug-hyperbole@gnu\\.org\\)\\(-\\(join\\|leave\\|owner\\)\\)" addr)
             (hact 'hyp-request))))))

;;; ========================================================================
;;; Makes source entries in Hyperbole reports selectable.
;;; ========================================================================

(defib hyp-source ()
  "Turn source location entries in Hyperbole reports into buttons.
The buttons jump to the associated location.

For example, {C-h h d d C-h h e h o} summarizes the properties of
the explicit buttons in the DEMO file and each button in that
report buffer behaves the same as the corresponding button in the
original DEMO file."
  (save-excursion
    (beginning-of-line)
    (when (looking-at hbut:source-prefix)
      (let ((src (hbut:source)))
        (when src
          (unless (stringp src)
            (setq src (prin1-to-string src)))
          (ibut:label-set src (point) (line-end-position))
          (hact 'hyp-source src))))))

;;; ========================================================================
;;; Executes an angle bracket delimited Hyperbole action, Elisp
;;; function call or display of an Elisp variable and its value.
;;; ========================================================================

;; Allow for parameterized action-types surrounded by angle brackets.
;; For example, <man-show "grep"> should display grep's man page
;; (since man-show is an action type).

(defconst action:start "<"
  "Regexp matching the start of a Hyperbole Emacs Lisp expression to evaluate.")

(defconst action:end ">"
  "Regexp matching the end of a Hyperbole Emacs Lisp expression to evaluate.")

;; Silence the byte-compiler that thinks these actype references
;; should be regular functions.
(declare-function display-boolean  "ext:ignore")
(declare-function display-variable "ext:ignore")
(declare-function display-value    "ext:ignore")

(defib action ()
  "The Action Button type.
At point, activate any of: an Elisp variable, a Hyperbole
action-type, or an Elisp function call surrounded by <> rather
than ().
If an Elisp variable, display a message showing its value.

There may not be any <> characters within the expression.  The
first identifier in the expression must be an Elisp variable,
action type or a function symbol to call, i.e. '<'actype-or-elisp-symbol
arg1 ... argN '>'.  For example, <mail nil \"user@somewhere.org\">."
  (let ((hbut:max-len 0)
	(lbl-key (hattr:get 'hbut:current 'lbl-key))
	(start-pos (hattr:get 'hbut:current 'lbl-start))
	(end-pos  (hattr:get 'hbut:current 'lbl-end))
        actype actype-sym action args lbl var-flag)

    ;; Continue only if start-delim is either:
    ;;     at the beginning of the buffer
    ;;     or preceded by a space character or a grouping character
    ;;   and that character after start-delim is:
    ;;     not a whitespace character
    ;;   and end-delim is either:
    ;;     at the end of the buffer
    ;;     or is followed by a space, punctuation or grouping character.
    (when (and lbl-key (or (null (char-before start-pos))
                           (memq (char-syntax (char-before start-pos)) '(?\  ?\> ?\( ?\))))
	       (not (memq (char-syntax (char-after (1+ start-pos))) '(?\  ?\>)))
	       (or (null (char-after end-pos))
                   (memq (char-syntax (char-after end-pos)) '(?\  ?\> ?. ?\( ?\)))
                   ;; Some of these characters may have symbol-constituent syntax
                   ;; rather than punctuation, so check them individually.
                   (memq (char-after end-pos) '(?. ?, ?\; ?: ?! ?\' ?\"))))
      (setq lbl (ibut:key-to-label lbl-key))
      ;; Handle $ preceding var name in cases where same name is
      ;; bound as a function symbol
      (when (string-match "\\`\\$" lbl)
        (setq var-flag t
	      lbl (substring lbl 1)))
      (setq actype (if (string-match-p " " lbl) (car (split-string lbl)) lbl)
            actype-sym (intern-soft (concat "actypes::" actype))
	    ;; Must ignore that (boundp nil) would be t here.
            actype (or (and actype-sym
			    (or (fboundp actype-sym) (boundp actype-sym)
				(special-form-p actype-sym))
			    actype-sym)
		       (and (setq actype-sym (intern-soft actype))
			    (or (fboundp actype-sym) (boundp actype-sym)
				(special-form-p actype-sym))
			    actype-sym)))
      (when actype
	;; For <hynote> buttons, need to double quote each argument so
	;; 'read' does not change the idstamp 02 to 2.
	(when (and (memq actype '(hy hynote))
		   (string-match-p " " lbl))
	  (setq lbl (replace-regexp-in-string "\"\\(.*\\)\\'" "\\1\""
					      (combine-and-quote-strings
					       (split-string lbl) "\" \""))))
        (setq action (read (concat "(" lbl ")"))
	      args (cdr action))
	;; Ensure action uses an fboundp symbol if executing a
	;; Hyperbole actype.
	(when (and (car action) (symbolp (car action)))
	  (setcar action
		  (or (intern-soft (concat "actypes::" (symbol-name (car action))))
		      (car action))))
	(unless assist-flag
          (cond ((and (symbolp actype) (fboundp actype)
		      (string-match "-p\\'" (symbol-name actype)))
		 ;; Is a function with a boolean result
		 (setq args `(',args)
		       action `(display-boolean ',action)
		       actype #'display-boolean))
		((and (null args) (symbolp actype) (boundp actype)
		      (or var-flag (not (fboundp actype))))
		 ;; Is a variable, display its value as the action
		 (setq args `(',args)
		       action `(display-variable ',actype)
		       actype #'display-variable))
		(t
		 ;; All other expressions, display the action result in the minibuffer
		 (setq args `(',args)
		       action `(display-value ',action)
		       actype #'display-value))))

	;; Create implicit button object and store in symbol hbut:current.
	(ibut:create :lbl-key lbl-key :lbl-start start-pos :lbl-end end-pos
		     :categ 'ibtypes::action :actype actype :args args :action action)

        ;; Necessary so can return a null value, which actype:act cannot.
        (let ((hrule:action
	       (if (eq hrule:action #'actype:identity)
                   #'actype:identity
                 #'actype:eval)))
          (if (eq hrule:action #'actype:identity)
	      `(hact ,actype ,@args)
            `(hact ,actype ,@(mapcar #'eval args))))))))

(defun action:help (hbut)
  "Display documentation for action button at point.
If a boolean function or variable, display its value."
  (interactive
   (list
    (when (hbut:at-p)
      (hbut:label 'hbut:current))))
  (when (hbut:is-p hbut)
    (let* ((label (hbut:key-to-label (hattr:get hbut 'lbl-key)))
	   (actype (hattr:get hbut 'actype))
	   (args (hattr:get hbut 'args))
	   (type-help-func))
      (setq actype (or (htype:def-symbol actype) actype))
      (if hbut
	  (progn (setq type-help-func (intern-soft (concat (symbol-name actype) ":help")))
		 (if (functionp type-help-func)
		     (funcall type-help-func hbut)
		   (let ((total (hbut:report hbut)))
		     (when total (hui:help-ebut-highlight))))
		 (when (memq actype '(display-boolean display-variable))
		   (apply #'actype:eval actype args)))
	(error "(action:help): No action button labeled: %s" label)))))

;;; ========================================================================
;;; Inserts completion into minibuffer or other window.
;;; ========================================================================

(defib completion ()
  "Insert completion at point into minibuffer or other window."
  (let ((completion (hargs:completion t)))
    (and completion
         (ibut:label-set completion)
         (hact 'completion))))

;;; ========================================================================
;;; Follows Org mode links and radio targets and cycles Org heading views
;;; ========================================================================

;; See `smart-org' in "hui-mouse.el"; this is higher priority than all ibtypes.

;; If you want to to disable ALL Hyperbole support within Org major
;; and minor modes, set the custom option `hsys-org-enable-smart-keys' to nil.

(run-hooks 'hibtypes-end-load-hook)
(provide 'hibtypes)

;;; hibtypes.el ends here<|MERGE_RESOLUTION|>--- conflicted
+++ resolved
@@ -3,11 +3,7 @@
 ;; Author:       Bob Weiner
 ;;
 ;; Orig-Date:    19-Sep-91 at 20:45:31
-<<<<<<< HEAD
 ;; Last-Mod:     21-Jun-23 at 23:33:28 by Bob Weiner
-=======
-;; Last-Mod:     25-Jun-23 at 16:36:20 by Mats Lidell
->>>>>>> cbb15c43
 ;;
 ;; SPDX-License-Identifier: GPL-3.0-or-later
 ;;

;;; hbut.el --- GNU Hyperbole button constructs  -*- lexical-binding: t; -*-
;;
;; Author:       Bob Weiner
;;
;; Orig-Date:    18-Sep-91 at 02:57:09
<<<<<<< HEAD
;; Last-Mod:     30-Jun-23 at 22:39:57 by Mats Lidell
=======
;; Last-Mod:      3-Jul-23 at 23:57:18 by Bob Weiner
>>>>>>> 5999198b
;;
;; SPDX-License-Identifier: GPL-3.0-or-later
;;
;; Copyright (C) 1991-2022  Free Software Foundation, Inc.
;; See the "HY-COPY" file for license information.
;;
;; This file is part of GNU Hyperbole.

;;; Commentary:

;;; Code:
;;; ************************************************************************
;;; Other required Elisp libraries
;;; ************************************************************************

(eval-and-compile (mapc #'require '(cl-lib elisp-mode help-mode hversion
				    hmoccur hbmap htz hbdata hact
				    hui-select view)))
(require 'hmouse-drv) ;For `hui--ignore-action-key-depress-prev-point'.

;;; ************************************************************************
;;; Public declarations
;;; ************************************************************************

(declare-function www-url "hsys-www" (url))

(defconst hbut:max-len 200
  "Maximum length of a Hyperbole button label.
If 0, there is no limit and searches for button end delimiters can go
as far as the end of the buffer.

Use the function, (hbut:max-len), to read the proper value.")

(defsubst hbut:max-len ()
  "Return the value of `hbut:max-len' if non-zero else (point-max)."
  (if (zerop hbut:max-len) (point-max) hbut:max-len))

(defvar hproperty:but-face)
(defvar hproperty:ibut-face)

;;; ************************************************************************
;;; Public definitions
;;; ************************************************************************

;;; ========================================================================
;;; ebut class - Explicit Hyperbole buttons
;;; ========================================================================

(defvar   ebut:hattr-save t
  "*Non-nil value saves button data when button source is saved.
Nil disables saving.")

(defun    ebut:act (label)
  "Activate Hyperbole explicit button with LABEL from the current buffer."
  (interactive (list (hargs:read-match "Activate explicit button labeled: "
				       (ebut:alist)
				       nil t nil 'ebut)))
  (let* ((lbl-key (hbut:label-to-key label))
	 (but (ebut:get lbl-key)))
    (if but
	(hbut:act but)
      (error "(ebut:act): No explicit button labeled: %s" label))))

(defun    ebut:alist (&optional file)
  "Return alist of ebuts in FILE or the current buffer.
Each element is a list of just an explicit button label.  For use
as a completion table."
  (mapcar #'list (ebut:list file)))

(defun    ebut:at-p (&optional start-delim end-delim)
  "Return explicit Hyperbole button at point or nil.
Assume point is within first line of button label, if at all.
Optional START-DELIM and END-DELIM are strings that override default
button delimiters."
  (ebut:get nil nil nil start-delim end-delim))

(defun    ebut:create (&optional but-sym)
  "Create Hyperbole explicit button based on optional BUT-SYM.
Default is the symbol hbut:current.
Button should hold the following attributes (see `hattr:set'):
   lbl-key (normalized button label string),
   loc     (filename or buffer where button is located),
   dir     (directory name where button is located),
   actype  (action type that provides a default action for the button),
   action  (optional action that overrides the default),
   args    (list of arguments for action, if action takes a single
            argument of the button lbl-key, args may be nil).

If successful, return any instance number to append to button label
except when instance number would be \"1\", then return t.  On failure,
return nil.

If successful, leave point in button data buffer, so caller should use
`save-excursion'.  Does not save button data buffer."
  (let ((lbl-instance (hbdata:write nil but-sym)))
    (run-hooks 'ebut-create-hook)
    lbl-instance))

(defun    ebut:delete (&optional but-sym)
  "Delete Hyperbole explicit button based on optional BUT-SYM.
Default is the symbol hbut:current.
Return entry deleted (a list of attribute values) or nil."
  (unless but-sym
    (setq but-sym (ebut:at-p)))
  (when (ebut:is-p but-sym)
    (let* ((but-key (hattr:get but-sym 'lbl-key))
	   (loc     (hattr:get but-sym 'loc))
	   (entry   (hbdata:delete-entry but-key loc)))
      (run-hooks 'ebut-delete-hook)
      entry)))

(defun    ebut:edit (&optional lbl-key but-sym new-lbl-key)
  "Edit explicit Hyperbole button from optional LBL-KEY and BUT-SYM.
Defaults are the key for any button label at point and `hbut:current'.
If successful, return button's instance number, except when instance
number is 1, then return t.  On failure, as when button does not exist,
return nil.

Do not save button data buffer."
  (save-excursion
    (let ((lbl-instance (hbdata:write lbl-key but-sym new-lbl-key)))
      (run-hooks 'ebut-edit-hook)
      lbl-instance)))

(defun    ebut:get (&optional lbl-key buffer key-src start-delim end-delim)
  "Return explicit Hyperbole button symbol given by LBL-KEY and BUFFER.
KEY-SRC is given when retrieving global buttons and is the full source pathname.

Retrieve button data, convert into a button object and return a symbol
which references the button.

All arguments are optional.  When none are given, return a symbol for
the button that point is within.  BUFFER defaults to the current
buffer.

Return nil if no matching button is found."
  (hattr:clear 'hbut:current)
  (save-excursion
    (let (actype
	  but-data
	  key-dir
	  key-file
	  lbl-end
	  lbl-key-and-pos
	  lbl-start)
      (unless lbl-key
	(setq lbl-key-and-pos (ebut:label-p nil start-delim end-delim t)
	      lbl-key   (nth 0 lbl-key-and-pos)
	      lbl-start (nth 1 lbl-key-and-pos)
	      lbl-end   (nth 2 lbl-key-and-pos)))
      (when buffer
	  (if (bufferp buffer)
	      (set-buffer buffer)
	    (error "(ebut:get): Invalid buffer argument: %s" buffer)))
      (when (not key-src)
	(when (not (equal lbl-key (ebut:label-p nil start-delim end-delim)))
	  (goto-char (point-min))
	  (ebut:next-occurrence lbl-key))
	(when (setq key-src (ebut:to-key-src 'full))
	  ;; `ebut:to-key-src' sets current buffer to key-src buffer.
	  (setq buffer (current-buffer))))
      (when (and (stringp lbl-key) key-src)
	(when (stringp key-src)
	  (setq key-dir (file-name-directory key-src)
		key-file (file-name-nondirectory key-src)))
	(setq but-data (and key-src
			    (hbdata:get-entry lbl-key (or key-file key-src)
					      key-dir)))
	(when but-data
	  (hattr:set 'hbut:current 'lbl-key lbl-key)
	  (when lbl-start
	    (hattr:set 'hbut:current 'lbl-start lbl-start))
	  (when lbl-end
	    (hattr:set 'hbut:current 'lbl-end lbl-end))
	  (hattr:set 'hbut:current 'loc key-src)
	  (hattr:set 'hbut:current 'categ 'explicit)
	  (hattr:set 'hbut:current 'action nil)
	  (hattr:set 'hbut:current 'actype
		     (intern (setq actype (hbdata:actype but-data))))
	  ;; Hyperbole V1 referent compatibility
	  (when (= (length actype) 2)
	    (hattr:set 'hbut:current 'referent
		       (hbdata:referent but-data)))
	  (hattr:set 'hbut:current 'args (hbdata:args but-data))
	  (hattr:set 'hbut:current 'creator (hbdata:creator but-data))
	  (hattr:set 'hbut:current
		     'create-time (hbdata:create-time but-data))
	  (hattr:set 'hbut:current
		     'modifier (hbdata:modifier but-data))
	  (hattr:set 'hbut:current
		     'mod-time (hbdata:mod-time but-data))
	  'hbut:current)))))

(defun    ebut:is-p (object)
  "Return non-nil if OBJECT is a symbol representing an explicit Hyperbole button."
  (and (symbolp object)
       (eq (hattr:get object 'categ) 'explicit)))

(defun    ebut:key (ebut)
  "Return the key for Hyperbole explicit button symbol EBUT."
  (if (ebut:is-p ebut)
      (hattr:get ebut 'lbl-key)
    (error "(ebut:key): Argument is not a Hyperbole explicit button symbol, `%s'"
	   ebut)))

(defun    ebut:key-of-label-p (key label)
  "Return t iff KEY matches to LABEL in a case insensitive manner."
  (and (stringp key) (stringp label)
       (equal key (downcase (ebut:label-to-key label)))))

(defalias 'ebut:to-key-src         #'hbut:to-key-src)
(defalias 'ebut:key-src-set-buffer #'hbut:key-src-set-buffer)
(defalias 'ebut:key-src-fmt        #'hbut:key-src-fmt)
(defalias 'ebut:key-to-label       #'hbut:key-to-label)

(defvar   hbut:max-len)

(defun    ebut:label-p (&optional as-label start-delim end-delim pos-flag two-lines-flag)
  "Return key for the explicit button label that point is within, else nil.
This is the normalized key form of the explicit button's label.

Assume point is within the first line of any button label.  All
following arguments are optional.  If AS-LABEL is non-nil, return
label rather than the key derived from the label.  START-DELIM
and END-DELIM are strings that override default button
delimiters.  With POS-FLAG non-nil, return the list of label-or-key,
but-start-position, but-end-position.  Positions include
delimiters.  With TWO-LINES-FLAG non-nil, constrain label search
to two lines."
  (let ((opoint (point))
	(quoted "\\(^\\|[^\\{$]\\)")
	(hbut:max-len hbut:max-len)
	npoint start lbl-key end but-start but-end start-regexp end-regexp)
    (unless start-delim (setq start-delim ebut:label-start))
    (unless end-delim (setq end-delim ebut:label-end))
    (setq npoint (+ opoint (length start-delim))
	  start-regexp (regexp-quote start-delim)
	  end-regexp (regexp-quote end-delim))
    ;; Ensure label is not blank and point is within matching delimiters
    (save-excursion
      (forward-line 0)
      (while (and (progn
		    (while (and (< (point) npoint)
				(re-search-forward (concat quoted start-regexp) npoint t))
		      (setq start t))
		    start)
		  ;; Handle expressions like:
		  ;; { M-x shell RET M-> (cd ${hyperb:dir}) RET }
		  (save-excursion
		    (when (eq ?\( (char-syntax (preceding-char)))
		      (ignore-errors (forward-char -1) (forward-list)))
		    (< (point) opoint))
		  (re-search-forward (concat "[^\\{]" end-regexp) opoint t))
	(setq start nil))
      (when start
	(setq start (point)
	      but-start (match-end 1))
	(if (eq ?\( (char-syntax (preceding-char)))
	    (condition-case ()
		(progn
		  (forward-char -1)
		  (forward-list)
		  (forward-char -2))
	      (error (goto-char (max (1- opoint) start))))
	  (goto-char (max (1- opoint) start)))
	(when two-lines-flag
	  (save-excursion
	    (forward-line 2)
	    (setq hbut:max-len (- (point) start))))
	(and (< (point) (+ start (hbut:max-len)))
	     (re-search-forward (concat quoted end-regexp) (+ start (hbut:max-len)) t)
	     (setq but-end (point)
		   end (- (point) (length end-delim))
		   lbl-key (ebut:label-to-key (buffer-substring-no-properties start end)))
	     (cond (pos-flag
		    (if as-label
			(list (ebut:key-to-label lbl-key) but-start but-end)
		      (list lbl-key but-start but-end)))
		   (t (if as-label (ebut:key-to-label lbl-key) lbl-key))))))))

(defalias 'ebut:label-regexp           #'hbut:label-regexp)
(defalias 'ebut:label-instances-regexp #'hbut:label-instances-regexp)

(defalias 'ebut:label-to-key #'hbut:label-to-key)

(defun    ebut:list (&optional file loc-p)
  "Return list of button labels from in FILE or the current buffer.
Remove duplicate labels if optional LOC-P is omitted.  With LOC-P, return
list of elements (label start end) where start and end are the buffer
positions at which the button delimiter begins and ends."
  (interactive)
  (setq file (if file
		 (when (file-exists-p file)
		   (find-file-noselect file))
	       (current-buffer)))
  (when file
    (set-buffer file)
    (let ((buts (ebut:map (if loc-p
			      (lambda (lbl start end)
				;; Normalize label spacing
				(list (ebut:key-to-label (ebut:label-to-key lbl))
				      start end))
			    (lambda (lbl _start _end)
			      ;; Normalize label spacing
			      (ebut:key-to-label (ebut:label-to-key lbl)))))))
      (if loc-p buts (when buts (apply #'set:create buts))))))

(defalias 'map-ebut #'ebut:map)

(defun    ebut:map (but-func &optional regexp-match include-delims)
  "Apply BUT-FUNC to the explicit buttons in the visible part of current buffer.
If REGEXP-MATCH is non-nil, only buttons which match this argument are
considered.

BUT-FUNC must take precisely three arguments: the button label, the
start position of the delimited button label and its end position (positions
include delimiters when INCLUDE-DELIMS is non-nil)."
  (hbut:map but-func nil nil regexp-match include-delims))

(defun    ebut:next-occurrence (lbl-key &optional buffer)
  "Move point to next occurrence of button with LBL-KEY in optional BUFFER.
BUFFER defaults to current buffer.  It may be a buffer name.
Return non-nil iff occurrence is found.

Remember to use (goto-char (point-min)) before calling this in order to
move to the first occurrence of the button."
  (if buffer
      (if (not (or (bufferp buffer)
		   (and (stringp buffer) (get-buffer buffer))))
	  (error "(ebut:next-occurrence): Invalid buffer arg: %s" buffer)
	(switch-to-buffer buffer)))
  (if (re-search-forward (ebut:label-regexp lbl-key) nil t)
      (goto-char (+ (match-beginning 0) (length ebut:label-start)))))

(defun    ebut:operate (curr-label new-label)
  "Create an in-buffer ebutton named CURR-LABEL.  Modify if NEW-LABEL is given.

If CURR-LABEL is nil, the text in the active region is used as the
button label, if any, otherwise, an error is signaled.

Return instance string appended to label to form a per-buffer unique
label; nil if label is already unique.  Signal an error when no such
button is found in the current buffer."
  (let* ((lbl-key (ebut:label-to-key curr-label))
	 (lbl-regexp (ebut:label-regexp lbl-key))
	 (new-lbl-key (ebut:label-to-key new-label))
	 (modify new-label)
	 (new-instance-flag))
    (unless new-label
      (setq new-label curr-label))
    (hattr:set 'hbut:current 'lbl-key (ebut:label-to-key new-label))
    (save-excursion
      (when (setq new-instance-flag
		  (if modify (ebut:edit lbl-key nil new-lbl-key) (ebut:create)))
	(when (hmail:editor-p)
	  (hmail:msg-narrow))))
    (cond (modify
	    ;; Rename all occurrences of button - those with same label
	    (let* ((but-key-and-pos (ebut:label-p nil nil nil 'pos))
		   (at-but (equal (car but-key-and-pos)
				  (ebut:label-to-key new-label))))
	      (when at-but
		(ebut:delimit (nth 1 but-key-and-pos)
			      (nth 2 but-key-and-pos)
			      new-instance-flag))
	      (cond ((ebut:map
		      (lambda (_lbl start end)
			(delete-region start end)
			(ebut:delimit
			 (point)
			 (progn (insert new-label) (point))
			 new-instance-flag))
		      lbl-regexp 'include-delims))
		    (at-but)
		    ((hypb:error "(ebut:operate): No button matching: %s" curr-label)))))

	  (new-instance-flag
	   ;; Add a new button recording its start and end positions
	   (let (start end mark prev-point buf-lbl)
	     (cond ((not curr-label)
		    (setq start (point))
		    (insert new-label)
		    (setq end (point)))
		   ((and (hmouse-use-region-p)
			 (if (hyperb:stack-frame
			      '(hui:ebut-create hui:ebut-edit hui:ebut-edit-region
						hui:ebut-link-create hui:gbut-create
                       				hui:gbut-edit hui:link-create ebut:program
						hui:ibut-create hui:ibut-edit
						hui:ibut-link-create ibut:program))
			     ;; Ignore action-key-depress-prev-point
			     (progn (setq mark (marker-position (mark-marker))
					  start (region-beginning)
					  end (region-end)
					  buf-lbl (buffer-substring-no-properties start end))
				    (equal buf-lbl curr-label))
			   ;; Utilize any action-key-depress-prev-point
			   (setq mark (marker-position (mark-marker)))
			   (setq prev-point (and action-key-depress-prev-point
						 (marker-position action-key-depress-prev-point)))
			   (setq start (if (and prev-point mark (<= prev-point mark))
					   prev-point
					 (region-beginning))
				 end (if (and prev-point mark (> prev-point mark))
					 prev-point
				       (region-end))
				 buf-lbl (buffer-substring-no-properties start end))
			   (equal buf-lbl curr-label)))
		    nil)
		   ((progn (when start (goto-char start))
			   (looking-at (regexp-quote curr-label)))
		    (setq start (point)
			  end (match-end 0)))
		   (t (setq start (point))
		      (insert curr-label)
		      (setq end (point))))
	     (ebut:delimit start end new-instance-flag)
	     (goto-char start)))

	  (t (hypb:error
	      "(ebut:operate): Operation failed.  Check button attribute permissions: %s"
	      hattr:filename)))

    ;; Append any new-instance-flag string to the button label
    (when (stringp new-instance-flag)
      (setq new-label (concat new-label new-instance-flag))
      (hattr:set 'hbut:current 'lbl-key (ebut:label-to-key new-label)))

    ;; Position point
    (let ((new-key (ebut:label-to-key new-label)))
      (cond ((equal (ebut:label-p) new-key)
	     ;; In case right before the start of the desired
	     ;; button's delimiters.
	     (forward-char 2) (search-backward ebut:label-start nil t)
	     (goto-char (match-end 0)))
	    ((let ((regexp (ebut:label-regexp new-key)))
	       (or (re-search-forward  regexp nil t)
		   (re-search-backward regexp nil t)))
	     (goto-char (+ (match-beginning 0) (length ebut:label-start))))))

    ;; new-instance-flag might be 't which we don't want to return.
    (when (stringp new-instance-flag) new-instance-flag)))

(defun    ebut:program (label actype &rest args)
  "Programmatically create an explicit Hyperbole button at point.
Create button from LABEL, ACTYPE (action type), and optional actype ARGS.
Insert LABEL text at point surrounded by <( )> delimiters, adding any
necessary instance number of the button after the LABEL.  ACTYPE may
be a Hyperbole action type name (from defact) or an Emacs Lisp
function, followed by a list of arguments for the actype, aside from
the button LABEL which is automatically provided as the first argument.

For interactive creation, use `hui:ebut-create' instead."
  (save-excursion
     (let ((but-buf (current-buffer))
	   (actype-sym (actype:action actype)))
      (hui:buf-writable-err but-buf "ebut-create")
      (condition-case err
	  (progn
	    (hattr:clear 'hbut:current)
	    (hattr:set 'hbut:current 'categ 'explicit)
	    (hattr:set 'hbut:current 'loc (hui:key-src but-buf))
	    (hattr:set 'hbut:current 'dir (hui:key-dir but-buf))
            (if (or (and actype-sym (fboundp actype-sym))
		    (functionp actype))
		(hattr:set 'hbut:current 'actype actype)
	      (error "(%s)" actype))
	    (hattr:set 'hbut:current 'args args)
	    (ebut:operate label nil))
	(error (hattr:clear 'hbut:current)
	       (if (and (listp (cdr err)) (= (length (cdr err)) 1))
		   (error "(ebut:program): actype arg must be a bound symbol (not a string): %S" actype)
		 (error "(ebut:program): %S" err)))))))

(defun    ebut:search (string out-buf &optional match-part)
  "Write explicit button lines matching STRING to OUT-BUF.
Search across all files into which the user has previously saved
explicit buttons.  By default, find matches for whole button
labels only; optional MATCH-PART enables partial matches."
  (let*  ((buffers (mapcar (lambda (dir)
			     (expand-file-name hattr:filename dir))
			   (hbmap:dir-list)))
	  (total 0)
	  (firstmatch))
    (with-current-buffer out-buf
      (setq buffer-read-only nil)
      (widen)
      (erase-buffer)
      (let (currbuf currfile kill-buf src-matches dir)
	(while buffers
	  (setq currbuf (car buffers)
		currfile (if (stringp currbuf) currbuf)
		kill-buf (and currfile (not (get-file-buffer currfile)))
		buffers (cdr buffers))
	  (if currfile
	      (setq currbuf (and (file-readable-p currfile)
				 (find-file-noselect currfile))
		    dir (file-name-directory currfile))
	    (setq currfile (buffer-file-name currbuf)))
	  (and currfile currbuf
	       (unwind-protect
		   (setq src-matches
			 (hbdata:search currbuf string match-part))
		 (if kill-buf (kill-buffer currbuf))))
	  (if src-matches
	      (let (elt matches)
		(while src-matches
		  (setq elt (car src-matches))
		  (if (null elt) nil
		    (setq src-matches (cdr src-matches)
			  currfile (expand-file-name (car elt) dir)
			  matches (cdr elt)
			  currbuf (get-file-buffer currfile)
			  kill-buf (not currbuf)
			  currbuf (or currbuf
				      (and (file-readable-p currfile)
					   (find-file-noselect currfile))))
		    (if (null currbuf)
			(progn (set-buffer out-buf)
			       (insert "ERROR: (ebut:search): \"" currfile
				       "\" is not readable.\n\n"))
		      (set-buffer currbuf)
		      (unwind-protect
			  (save-excursion
			    (widen) (goto-char 1)
			    (let ((case-fold-search t)
				  (regexp
				   (ebut:match-regexp matches match-part)))
			      (setq firstmatch t)
			      (while (re-search-forward regexp nil t)
				(setq total (1+ total))
				(let* ((linenum (count-lines (point-min)
							     (point)))
				       (tag (format "\n%4d:" linenum))
				       lns start end)
				  (setq end (line-end-position)
					start (progn
						(goto-char (match-beginning 0))
						(line-beginning-position))
					lns (buffer-substring start end))
				  (goto-char end)
				  (with-current-buffer out-buf
				    (if firstmatch
					(progn
					  (insert hbut:source-prefix "\""
						  currfile "\"\n")
					  (setq firstmatch nil)))
				    (insert tag lns))))
			      (set-buffer out-buf)
			      (if (not firstmatch) (insert "\n\n"))))
			(if kill-buf (kill-buffer currbuf)))))))))))
    total))

(defun    ebut:to (lbl-key)
  "Find the nearest explicit button with LBL-KEY (a label or label key).
Search within the visible portion of the current buffer.  Leave
point inside the button label.  Return the symbol for the button,
else nil."
  (unless lbl-key
    (setq lbl-key (ebut:label-p nil nil nil nil t)))
  (hbut:funcall (lambda (lbl-key _buffer _key-src)
		  ;; Handle a label given rather than a label key
		  (if (string-match-p "\\s-" lbl-key)
		      (setq lbl-key (ebut:label-to-key lbl-key)))
		  (let ((regexp (hbut:label-regexp lbl-key t))
			pos
			found)
		    (save-excursion
		      ;; Since point might be in the middle of the matching button,
		      ;; move to the start of line to ensure don't miss it when
		      ;; searching forward.
		      (forward-line 0)
		      ;; re-search forward
		      (while (and (not found) (re-search-forward regexp nil t))
			(setq pos (match-beginning 0)
			      found (equal (ebut:label-p nil nil nil nil t) lbl-key)))
		      ;; re-search backward
		      (while (and (not found) (re-search-backward regexp nil t))
			(setq pos (match-beginning 0)
			      found (equal (ebut:label-p nil nil nil nil t) lbl-key))))
		    (when found
		      (goto-char pos)
		      (ebut:at-p))))
		lbl-key
		(current-buffer)))

;;; ------------------------------------------------------------------------
(defun    ebut:delimit (start end instance-flag)
  "Delimit explicit button label spanning region START to END in current buffer.
If button is already delimited or delimit fails, return nil, else t.
Insert INSTANCE-FLAG after END, before ending delimiter."
  (goto-char start)
  (when (looking-at (regexp-quote ebut:label-start))
    (forward-char (length ebut:label-start)))
  (unless (ebut:label-p)
    (setq start (move-marker (make-marker) start)
	  end (move-marker (make-marker) end))
    (set-marker-insertion-type end t)
    ;; instance-flag may be 't to indicate don't add an instance number
    (unless (stringp instance-flag)
      (setq instance-flag ""))
    (insert ebut:label-start)
    (goto-char end)
    (insert instance-flag ebut:label-end)
    ;; Insert any comment delimiter before the start marker.
    (set-marker-insertion-type start t)
    (hbut:comment start end)
    (when (fboundp 'hproperty:but-add)
      (hproperty:but-add start end hproperty:but-face))
    (goto-char end)
    (move-marker start nil)
    (move-marker end nil)
    t))

(defun    ebut:match-regexp (match-keys match-part)
  "Return regexp to match to all explicit button keys from MATCH-KEYS."
  (setq match-part (if match-part
		       (concat "[^" (substring ebut:label-end -1) "]*")
		     "[ \t\n\r]*"))
  (concat
   (regexp-quote ebut:label-start) match-part
   "\\(" (mapconcat (lambda (key) (ebut:label-regexp key 'no-delim))
		    match-keys "\\|")
   "\\)" match-part (regexp-quote ebut:label-end)))

(defconst ebut:label-start "<("
  "String matching the start of a Hyperbole explicit hyper-button.")
(defconst ebut:label-end   ")>"
  "String matching the end of a Hyperbole explicit hyper-button.")
(defconst hbut:instance-sep ":"
  "String of one character, separates an ebut label from its instance num.")

;;; ========================================================================
;;; gbut class - Global Hyperbole buttons - activated by typing label name
;;; ========================================================================

(defun    gbut:act (label)
  "Activate Hyperbole global button with LABEL."
  (interactive (list (hargs:read-match "Activate global button labeled: "
				       (mapcar #'list (gbut:label-list))
				       nil t nil 'gbut)))
  (cond ((null label)
	 (error "(gbut:act): You have not created any global buttons"))
	((equal label "")
	 (error "(gbut:act): Please try again and type ? for a list of existing global button names"))
	(t (let* ((lbl-key (hbut:label-to-key label))
		  (but (gbut:get lbl-key)))
	     (if but
		 (hbut:act but)
	       (error "(gbut:act): No global button found for label: %s" label))))))

(defun    gbut:delete (&optional lbl-key)
  "Delete Hyperbole global button based on optional LBL-KEY or button at point.
Return entry deleted (a list of attribute values) or nil."
  (hbut:delete lbl-key nil (gbut:file)))

(defun    gbut:ebut-program (label actype &rest args)
  "Programmatically create a global explicit Hyperbole button at point.
Create button from LABEL, ACTYPE (action type), and optional actype ARGS.
Insert LABEL text at the end of the personal/global button file
surrounded by <( )> delimiters, adding any necessary instance
number of the button after the LABEL.  ACTYPE may be a Hyperbole
action type name (from defact) or an Emacs Lisp function,
followed by a list of arguments for the actype, aside from the
button LABEL which is automatically provided as the first
argument.

For interactive creation, use `hui:gbut-create' instead."
  (save-excursion
    (with-current-buffer (hpath:find-noselect (expand-file-name hbmap:filename hbmap:dir-user))
      (save-excursion
	(goto-char (point-max))
	(when (not (bolp))
	  (insert "\n"))
	(eval `(ebut:program ',label ',actype ,@args))))))

(defun    gbut:file ()
  "Return the absolute path for the global button (those accessed by name) file."
  (expand-file-name hbmap:filename hbmap:dir-user))

(defun    gbut:get (&optional lbl-key)
  "Return global button symbol given by optional LBL-KEY if found in (gbut:file).

Retrieve any button data, convert into a button object and return a symbol
which references the button.

All arguments are optional.  When none are given, return a symbol for
the button that point is within.

Return nil if no matching button is found."
  (hbut:get lbl-key nil (gbut:file)))

(defun    gbut:help (label)
  "Display help for Hyperbole global button with LABEL."
  (interactive (list (hargs:read-match "Report on global button labeled: "
				       (mapcar #'list (gbut:label-list))
				       nil t nil 'hbut)))
  (let* ((lbl-key (hbut:label-to-key label))
	 (but (hbut:get lbl-key nil (gbut:file))))
    (if but
	(hbut:report but)
      (error "(gbut:help): No global button labeled: %s" label))))

(defun    gbut:label-list ()
  "Return list of global button labels."
  (mapcar #'hbut:key-to-label (gbut:key-list)))

(defun    gbut:label-p (&optional as-label start-delim end-delim pos-flag two-lines-flag)
  "Return key for the Hyperbole global button label that point is within, else nil.
This is the normalized key form of the explicit button's label.

Assume point is within the first line of any button label.  All
following arguments are optional.  If AS-LABEL is non-nil, return
label rather than the key derived from the label.  START-DELIM
and END-DELIM are strings that override default button
delimiters.  With POS-FLAG non-nil, return the list of label-or-key,
but-start-position, but-end-position.  Positions include
delimiters.  With TWO-LINES-FLAG non-nil, constrain label search
to two lines."
  (when (equal buffer-file-name (gbut:file))
    (hbut:label-p as-label start-delim end-delim pos-flag two-lines-flag)))

(defun    gbut:to (lbl-key)
  "Find the global button with LBL-KEY (a label or label key).
Find it within the visible portion of the global button file.
Leave point inside the button label, if it has one.
Return the symbol for the button when found, else nil."
  (when (file-readable-p (gbut:file))
    (let ((obuf (current-buffer))
	  (opoint (point))
	  found)
      (set-buffer (find-file-noselect (gbut:file)))
      (setq found (hbut:to lbl-key))
      (if found
	  (hpath:display-buffer (current-buffer) 'this-window)
	(set-buffer obuf)
	(goto-char opoint))
      found)))

;;; ------------------------------------------------------------------------
(defun    gbut:key-list ()
  "Return list of global button label keys."
  (nconc (gbut:ebut-key-list) (gbut:ibut-key-list)))

(defun    gbut:ebut-key-list ()
  "Return a list of explicit button label keys from the global button file."
  (save-excursion
    (save-restriction
      (when (hbdata:to-entry-buf (gbut:file))
	(let (gbuts)
	  (save-restriction
	    (narrow-to-region (point) (if (search-forward "\f" nil t)
					  (point) (point-max)))
	    (goto-char (point-min))
	    (ignore-errors
	      (while (setq gbuts (cons (car (read (current-buffer))) gbuts))))
	    gbuts))))))

(defun    gbut:ibut-key-list ()
  "Return a list of implicit button label keys from the global button file."
  (when (file-readable-p (gbut:file))
    (save-excursion
      (with-current-buffer (find-file-noselect (gbut:file))
	(save-restriction
	  (widen)
	  (ibut:label-map (lambda (label _start _end) (ibut:label-to-key label))))))))

;;; ========================================================================
;;; hattr class
;;; ========================================================================

(defun    hattr:attributes (obj-symbol)
  "Return a list of OBJ-SYMBOL's attributes as symbols."
  (when (symbolp obj-symbol)
    (let* ((attr-val-list (symbol-plist obj-symbol))
	   (i -1))
      (delq nil (mapcar (lambda (elt)
			  (setq i (1+ i))
			  (and (zerop (% i 2)) elt))
			attr-val-list)))))

(defun    hattr:clear (hbut)
  "Remove all of HBUT's attributes except `variable-documentation'."
  (let (sublist)
    (or (symbolp hbut)
	(error "(hattr:clear): Argument not a Hyperbole button: %s" hbut))
    (if (setq sublist (memq 'variable-documentation (symbol-plist hbut)))
	(progn
	  (setcdr (cdr sublist) nil)
	  (setplist hbut sublist))
      (setplist hbut nil))))

(defun    hattr:copy (from-hbut to-hbut)
  "Copy attributes FROM-HBUT TO-HBUT, overwriting TO-HBUT attribute values.
Return TO-HBUT."
  (mapc (lambda (hbut)
	  (or (and hbut (symbolp hbut))
	      (error "(hattr:clear): Argument not a Hyperbole button: %s" hbut)))
	(list from-hbut to-hbut))
  (hattr:clear to-hbut)
  (setplist to-hbut (copy-sequence (symbol-plist from-hbut)))
  to-hbut)

(defun    hattr:emacs-button-attributes (button)
  "Return a property list of an Emacs BUTTON."
  (if (markerp button)
      ;; If on a text property button, button-at will
      ;; return a marker pointing to the button, not a
      ;; button with attributes.
      (with-current-buffer (marker-buffer button)
	(when (get-text-property button 'button)
	  (text-properties-at (point))))
    (let ((category (hattr:emacs-button-is-p button)))
      (when category
	(symbol-plist category)))))

(defun    hattr:emacs-button-is-p (button)
  "If BUTTON is a valid Emacs button, return its category, else return nil."
  (let* ((type (when (or (overlayp button) (markerp button))
		 (button-get button 'type)))
	 (category (when type (get type 'button-category-symbol))))
    category))

(defun    hattr:get (obj-symbol attr-symbol)
  "Return value of OBJ-SYMBOL's attribute ATTR-SYMBOL."
  (get obj-symbol attr-symbol))

(defun    hattr:list (obj)
  "Return a property list of OBJ's attributes.
Each pair of elements is: <attrib-name> <attrib-value>."
  (cond ((hattr:emacs-button-attributes obj))
	((symbolp obj)
	 (symbol-plist obj))
	(t (error "(hattr:list): Argument not a symbol: %s" obj))))

(defun    hattr:memq (attr-symbol obj-symbol)
  "Return t if ATTR-SYMBOL is in OBJ-SYMBOL's attribute list, else nil."
  (and (symbolp obj-symbol) (symbolp attr-symbol)
       (let* ((attr-val-list (symbol-plist obj-symbol))
	      (attr-list (let ((i -1))
			   (delq nil (mapcar
				      (lambda (elt)
					(setq i (1+ i))
					(and (zerop (% i 2)) elt))
				      attr-val-list)))))
	 (when (memq attr-symbol attr-list) t))))

(defun    hattr:report (attrib-list)
  "Pretty print to `standard-output' attribute-value pairs from ATTRIB-LIST.
Ignore nil valued attributes.  Return t unless no attributes are printed."
  (let ((has-attr) attr val len)
    (unless (or (null attrib-list) (not (listp attrib-list))
		;; odd number of elements?
		(= (% (length attrib-list) 2) 1))
      (while (setq attr (car attrib-list))
	(setq val (car (cdr attrib-list))
	      attrib-list (cdr (cdr attrib-list)))
	(when val
	  (setq has-attr t
		attr (symbol-name attr)
		len (number-to-string (max (- 16 (length attr)) 1)))
	  (princ (format (concat "   %s:%" len "s%S\n") attr " "
			 (let (str)
			   (cond ((string-match "time" attr)
				  (htz:date-unix val (and (>= (aref val 0) ?0)
							  (<= (aref val 0) ?9)
							  "GMT") htz:local))
				 ((and (setq str (if (stringp val)
						     val
						   (prin1-to-string val)))
				       (string-match "\\`actypes::" str))
				  (make-symbol (substring str (match-end 0))))
				 (t val)))))))
      has-attr)))

(defun    hattr:save ()
  "Save button attribute file for current directory, if modified.
Suitable for use as part of `write-file-functions'."
  (let* ((bd-file (expand-file-name hattr:filename default-directory))
	 (buf (and (stringp default-directory)
		   (get-file-buffer bd-file))))
    (if (and ebut:hattr-save buf (not (eq buf (current-buffer))))
	(let ((ebut:hattr-save));; Prevents `write-file-functions' from looping.
	  (and (buffer-modified-p buf)
	       (with-current-buffer buf (save-buffer)
		 ;; Unlock button attribute file; kill buffer so user is
		 ;; never holding a buffer which is out of sync with file,
		 ;; due to some other user's edits.
		 ;; Maybe this should be user or site configurable.
		 (or (buffer-modified-p buf) (kill-buffer buf)))))))
  ;; Must return nil, so can be used as part of write-file-functions.
  nil)

(defun    hattr:set (obj-symbol attr-symbol attr-value)
  "Set OBJ-SYMBOL's attribute ATTR-SYMBOL to ATTR-VALUE and return ATR-VALUE."
  (put obj-symbol attr-symbol attr-value))

(defalias 'hattr:summarize #'hattr:report)

(defvar   hattr:filename
  (if hyperb:microsoft-os-p "_hypb" ".hypb")
  "Per directory file name in which explicit button attributes are stored.
If you change its value, you will be unable to use buttons created by
others who use a different value!")

;;; ========================================================================
;;; hbut class - abstract
;;; ========================================================================

(defun    hbut:act (&optional hbut)
  "Perform action for optional explicit or implicit Hyperbole button symbol HBUT.
Default is the symbol hbut:current."
  (interactive (list (hbut:get (hargs:read-match "Activate labeled Hyperbole button: "
						 (nconc (ebut:alist) (ibut:alist))
						 nil t nil 'hbut))))
  (unless hbut
    (setq hbut 'hbut:current))
  (cond ((hbut:is-p hbut)
	 (let ((orig-point (point-marker))
	       (action (hattr:get hbut 'action))
	       text-point)
	   (when (ibut:is-p hbut)
	     ;; Determine whether point is already within hbut; if
	     ;; not, it is moved there.
	     ;;
	     ;; The next line returns the lbl-key of the current
	     ;; button only if point is within the optional name,
	     ;; otherwise, nil.
	     (let* ((lbl-key-start-end (ibut:label-p nil nil nil t t))
		    (lbl-key (nth 0 lbl-key-start-end))
		    (delim-text-start (or (nth 1 lbl-key-start-end)
					  (hattr:get hbut 'lbl-start)))
		    (delim-text-end (or (nth 2 lbl-key-start-end)
				       (hattr:get hbut 'lbl-end))))
	       (if (and lbl-key
			(or (equal (hattr:get hbut 'loc) (current-buffer))
			    (equal (hattr:get hbut 'loc) buffer-file-name))
			(equal lbl-key (hattr:get hbut 'lbl-key)))
		   (unless (and delim-text-start delim-text-end
				(< delim-text-start (point))
				(>= delim-text-end (point)))
		     (goto-char delim-text-start)
		     (skip-chars-forward "^-_a-zA-Z0-9"))
		 ;; Here handle when there is no name preceding the
		 ;; implicit button.
		 (unless (and (or (equal (hattr:get hbut 'loc) (current-buffer))
				  (equal (hattr:get hbut 'loc) buffer-file-name))
			      delim-text-start delim-text-end
			      (< delim-text-start (point))
			      (>= delim-text-end (point)))
		   (ibut:to-text (hattr:get hbut 'lbl-key))))))
	   (setq text-point (point-marker))
	   (prog1 (if action
		      (apply hrule:action action)
		    (apply hrule:action (hattr:get hbut 'actype) (hattr:get hbut 'args)))
	     ;; Restore point as it was prior to `ibut:to-text' call
	     ;; if the action switched buffers or did not move point
	     ;; within the current buffer.
	     (when (or (equal text-point (point-marker))
		       (not (eq (current-buffer) (marker-buffer orig-point))))
	       (with-current-buffer (marker-buffer orig-point)
		 (let ((owind (get-buffer-window nil t)))
		   (if owind
		       (set-window-point owind orig-point)
		     (goto-char orig-point)))))
	     (set-marker orig-point nil)
	     (set-marker text-point nil))))
	((and hbut (symbolp hbut))
	 (hypb:error "(hbut:act): Symbol, %s, has invalid Hyperbole button attributes:\n  %S" hbut (hattr:list hbut)))
	(t
	 (hypb:error "(hbut:act): Invalid Hyperbole button: %s" hbut))))

(defun    hbut:action (hbut)
  "Return appropriate action name/function for Hyperbole button symbol HBUT."
  (let (atype
	action)
    (setq action (car (hattr:get hbut 'action))
	  atype  (hattr:get hbut 'actype))
    (if (and (symbolp atype)
	     (= (length (symbol-name atype)) 2))
	atype
      (or action (actype:action atype)))))

(defun    hbut:at-p ()
  "Return symbol for explicit or implicit Hyperbole button at point or nil.
Then use (hbut:act) to activate the button."
  (interactive)
  (if (called-interactively-p 'interactive)
      (let ((hbut (or (ebut:at-p) (ibut:at-p))))
	(when hbut
	  (if (fboundp #'hkey-help)
	      (hkey-help)
	    (message "%S" (symbol-plist hbut)))
	  hbut))
    (or (ebut:at-p) (ibut:at-p))))

(defun    hbut:comment (start end)
  "Comment button label spanning region START to END in current buffer.
Comment only when major mode is derived from `prog-mode' or `sgml-mode' and
`comment-start' is non-nil.  Ignore email-related buffers."
  (when (and comment-start (not (memq major-mode '(mail-mode message-mode)))
	     (derived-mode-p 'prog-mode 'sgml-mode) (not (hmail:mode-is-p)) )
    (save-excursion
      (if (or (equal comment-end "")
	      (null comment-end))
	  (progn
	    (beginning-of-line)
	    (unless (search-forward comment-start start t)
	      (goto-char start)
	      (insert comment-start)
	      (unless (eq (preceding-char) ?\ )
		(insert ?\ ))))
	;; Comments have both start and end delimiters
  	(unless (and (re-search-backward
		      (concat (regexp-quote comment-start) "\\|"
			      (regexp-quote comment-end))
		      nil t)
		     (looking-at (regexp-quote comment-start)))
	  (goto-char start)
	  (insert comment-start)
	  (unless (eq (preceding-char) ?\ )
	    (insert ?\ ))
	  (goto-char (+ (point) (- end start)))
	  (unless (eq (following-char) ?\ )
	    (insert ?\ ))
	  (insert comment-end))))))

;;; Regexps derived in part from "filladapt.el" by Kyle E. Jones under
;;; the GPL.
(defvar   hbut:fill-prefix-regexps
  '(
    ;; Included text in news or mail messages
    "^[ \t]*\\([:|<>]+ *\\)+.*\r\n?"
    ;; Included text generated by SUPERCITE.  We can't hope to match all
    ;; the possible variations.
    "^[ \t]*[^'`\"< \t]*> *.*\r\n?"
    ;; Lisp comments
    "^[ \t]*\\(;+[ \t]*\\)+.*\r?\n?"
    ;; UNIX shell comments
    "^[ \t]*\\(#+[ \t]*\\)+.*\r?\n?"
    ;; C++ comments
    "^[ \t]*//[/ \t]+.*\r?\n?"
    ;; C or Pascal comments, one open and close per line, so match close
    ;; then open; no nested comments
    "[/\(]\\*+[^*/]*\\*+[/\)][ \t\r\n]+"
    ;; SQL, Eiffel or Sather comments
    "^[ \t]*--[ \t]+.*\r?\n?"
    ;; Fortran comments
    "^[Cc][ \t]+.*\r?\n?"
    ;; Postscript comments
    "^[ \t]*\\(%+[ \t]*\\)+.*\r?\n?")
  "List of regexps of fill prefixes to remove from the middle of buttons.")

(defun    hbut:fill-prefix-remove (label)
  "Remove any recognized fill prefixes and comments from within LABEL.
`hbut:fill-prefix-regexps' is a list of fill prefixes to recognize."
  (when (string-match "\n" label)
    (mapc (lambda (prefix)
	    (when (string-match "\n" label)
	      (setq label (replace-regexp-in-string prefix " " label nil t))))
	  hbut:fill-prefix-regexps))
  label)

(defun    hbut:delete (&optional lbl-key buffer key-src)
  "Delete explicit or labeled implicit button symbol given by LBL-KEY and BUFFER.
KEY-SRC is given when retrieving global buttons and is the full source pathname.

Return a symbol which references the button or nil if not deleted.

All arguments are optional.  When none are given, operate on
the button or button label that point is within, if any.
BUFFER defaults to the current buffer."
  (let (but-sym)
    (if (setq but-sym (ebut:get lbl-key buffer key-src))
	(ebut:delete but-sym)
      (when (setq but-sym (ibut:get lbl-key buffer key-src))
	(ibut:delete lbl-key)))))

(defun    hbut:funcall (func &optional lbl-key buffer key-src)
  "Move to an implicit button and return the result of calling FUNC.
Call FUNC with optional argument values of LBL-KEY, BUFFER and
KEY-SRC.  The implicit button used is given by LBL-KEY (a label
or label key) within BUFFER or KEY-SRC (full path to global
button file) or within the current buffer if both are null.  Use
`save-excursion' around this call to prevent permanent movement
of point when desired."
  (if buffer
      (if (bufferp buffer)
	  (set-buffer buffer)
	(error "(ibut:get): Invalid buffer argument: %s" buffer))
    (when (null key-src)
      (let ((loc (hattr:get 'hbut:current 'loc)))
	(when loc
	  (set-buffer (or (get-buffer loc) (find-file-noselect loc)))))
      (setq key-src (hbut:to-key-src 'full)
	    ;; `hbut:to-key-src' sets current buffer to key-src buffer.
	    buffer (or buffer (current-buffer))))
    (when (stringp lbl-key)
      (when key-src
	(set-buffer (if (bufferp key-src)
			key-src
		      (find-file-noselect key-src))))))
  (when (and (stringp lbl-key) (or buffer key-src))
      (funcall func lbl-key buffer key-src)))

(defun    hbut:get (&optional lbl-key buffer key-src)
  "Return explicit or labeled implicit button symbol given by LBL-KEY and BUFFER.
KEY-SRC is given when retrieving global buttons and is the full source pathname.

Return a symbol which references the button or nil if not found.

All arguments are optional.  When none are given, return a
symbol for the button or button label that point is within or
nil.  BUFFER defaults to the current buffer."
  (or (ebut:get lbl-key buffer key-src) (ibut:get lbl-key buffer key-src)))

(defun    hbut:get-key-src (&optional full-flag dir-flag)
  "Return key source (usually unqualified) for current Hyperbole button.
With optional FULL-FLAG when source is a pathname, return the full pathname.
With optional DIR-FLAG, return the default directory of the key source.

Return value may be a directory, filename or a buffer unless DIR-FLAG
is given."
  (save-excursion
    (let ((key-src (cond ((hmail:mode-is-p) (current-buffer))
			 ;; If buffer represents the output of a document
			 ;; formatter, e.g. an Info document produced from a
			 ;; Texinfo source, then return the Texinfo source
			 ;; file, for example.
			 ((hbut:key-src-fmt))
			 ;; Handle directory movement within `make' output.
			 ((save-excursion
			    (and (re-search-backward
				  "^[a-z]*make[^a-z]+\\(Entering\\|Leaving\\) directory `\\([^']+\\)'" nil t)
				 (string-equal "Entering" (match-string 1))))
			  (let ((limit (match-end 2))
				;; Latest working directory that `make' reported
				(wd (match-string 2))
				cd)
			    ;; But another cd or pushd command may have been issued.
			    ;; Return the closest directory from the make output.
			    (if (re-search-backward
				 "\\<\\(cd\\|pushd\\)\\s +[\"\']?\\([^;\"\'\n\r\^L\\]+\\)"
				 limit t)
				(progn (setq cd (match-string 2))
				       ;; Eliminate any trailing whitespace.
				       (setq cd (substring
						 cd 0 (string-match "\\s +\\'" cd)))
				       (expand-file-name cd wd))
			      wd)))
			 (buffer-file-name
			  (if full-flag
			      buffer-file-name
			    (file-name-nondirectory buffer-file-name)))
			 ;; Handle any preceding @loc hyp-source implicit button location references.
			 ;; This is used in report buffers of explicit buttons, i.e. hui:hbut-report
			 ;; and the *HyRolo* abd *HyNote* output buffers.
			 ((save-excursion
			    (save-restriction
			      (widen)
			      (end-of-visible-line)
			      (when (and (search-backward hbut:source-prefix nil t)
					 (or (memq (preceding-char) '(?\n ?\r))
					     (= (point) (point-min))))
				(hbut:source full-flag)))))
			 (t (current-buffer)))))
      (if dir-flag
	  (if (stringp key-src)
	      (if (directory-name-p key-src)
		  key-src
		(file-name-directory key-src))
	    (buffer-local-value 'default-directory key-src))
	key-src))))

(defun    hbut:is-p (object)
  "Return non-nil if OBJECT is a symbol representing a Hyperbole button."
 (when (symbolp object)
   (hattr:get object 'categ)))

(defun    hbut:key (hbut)
  "Return the key for Hyperbole button symbol HBUT."
  (if (hbut:is-p hbut)
      (hattr:get hbut 'lbl-key)
    (error "(hbut:key): Argument is not a Hyperbole button symbol, `%s'"
	   hbut)))

(defun    hbut:to-key-src (&optional full-flag)
  "Return key source (usually unqualified) for current Hyperbole button.
Also set current buffer to key source.
With optional FULL-FLAG when source is a pathname, return the full pathname."
  (let ((src (hbut:get-key-src full-flag)))
    (hbut:key-src-set-buffer src)))

(defun    hbut:key-src-fmt ()
  "Return unformatted filename associated with formatted current buffer.
This is used to obtain the source of Hyperbole buttons for buffers that
represent the output of particular document formatters."
  (when (or (eq major-mode 'Info-mode)
	    (string-match "\\.info\\(-[0-9]+\\)?$" (buffer-name)))
    (let ((src (and buffer-file-name
		    (substring
		     buffer-file-name
		     0 (string-match "\\.[^.]+$" buffer-file-name)))))
      (cond ((file-exists-p (concat src ".texi"))
	     (concat src ".texi"))
	    ((file-exists-p (concat src ".texinfo"))
	     (concat src ".texinfo"))
	    ((current-buffer))))))

(defun    hbut:key-src-set-buffer (src)
  "Set buffer to SRC, a buffer, buffer name, file, directory or symlink.
If SRC is a directory, simply return it; otherwise, return SRC or
nil if invalid."
  (cond ((null src) nil)
	((or (bufferp src) (get-buffer src))
	 (set-buffer src)
	 src)
	((file-directory-p src)
	 (file-name-as-directory src))
	((file-readable-p src)
	 (set-buffer (find-file-noselect src))
	 src)
	((file-readable-p (setq src (hpath:symlink-referent src)))
	 (set-buffer (find-file-noselect src))
	 src)
	;; Buffer may be newly created with an attached file that has
	;; not yet been saved, so it can't be read.
	((get-file-buffer src)
	 (set-buffer (get-file-buffer src))
	 src)))

(defun    hbut:key-to-label (lbl-key)
  "Unnormalize LBL-KEY and return a label string for display.
If LBL-KEY is not a string or is just punctuation, return nil."
  (when (and (stringp lbl-key)
	     (or (/= (length lbl-key) 1)
		 ;; Can't be a single character of punctuation
		 (not (memq (char-syntax (aref lbl-key 0)) '(?. ?\" ?\( ?\))))))
    (let* ((pos 0) (len (length lbl-key)) (lbl "") c)
      (while (< pos len)
	(setq c (aref lbl-key pos)
	      lbl (concat lbl
			  (if (eq c ?_)
			      (if (or (= (1+ pos) len)
				      (not (eq (aref lbl-key (1+ pos)) ?_)))
				  " "
				(setq pos (1+ pos))
				"_")
			    (char-to-string c)))
	      pos (1+ pos)))
      lbl)))

(defun    hbut:label (hbut)
  "Return the label for Hyperbole button symbol HBUT."
  (if (hbut:is-p hbut)
      (hbut:key-to-label (hattr:get hbut 'lbl-key))
    (error "(hbut:label): Argument is not a Hyperbole button symbol, `%s'"
	   hbut)))

(defun    hbut:label-list ()
  "Return the list of Hyperbole button labels/names in the current buffer."
  (mapcar #'hbut:key-to-label (hbut:key-list)))

(defun    hbut:label-p (&optional as-label start-delim end-delim pos-flag two-lines-flag)
  "Return key for the Hyperbole button label that point is within, else nil.
Assume point is within the first line of any button label.  All
following arguments are optional.  If AS-LABEL is non-nil, return
the label rather than the key derived from the label.
START-DELIM and END-DELIM are strings that override default
button delimiters.  With POS-FLAG non-nil, return list of
label-or-key, but-start-position, but-end-position.  Positions
include delimiters.  With TWO-LINES-FLAG non-nil, constrain
label search to two lines."
  (or (ebut:label-p as-label start-delim end-delim pos-flag two-lines-flag)
      (ibut:label-p as-label start-delim end-delim pos-flag two-lines-flag)))

(defun    hbut:label-regexp (lbl-key &optional no-delim start-delim end-delim)
  "Unnormalize LBL-KEY.  Return regexp matching delimited button label.
Optional NO-DELIM leaves off delimiters and leading and trailing space.
Optional START-DELIM and END-DELIM are added around the returned
label; these default to `ebut:label-start' and `ebut:label-end'."
  (when lbl-key
   (let* ((pos 0)
	   (len (length lbl-key))
	   (c)
	   (sep0 "[ \t\n\r]*")
	   (sep "[ \t\n\r]+")
	   (regexp (if no-delim "" (concat (regexp-quote (or start-delim ebut:label-start)) sep0
					   "\\(")))
	   (case-fold-search))
      (while (< pos len)
	(setq c (aref lbl-key pos)
	      regexp (concat regexp
			     (if (eq c ?_)
				 (if (or (= (1+ pos) len)
					 (not (eq (aref lbl-key (1+ pos)) ?_)))
				     sep
				   (setq pos (1+ pos))
				   "_")
			       (regexp-quote (char-to-string c))))
	      pos (1+ pos)))
      (if no-delim
	  regexp
	(setq regexp (concat regexp
			     "\\)" sep0 (regexp-quote (or end-delim ebut:label-end))))))))

(defun    hbut:label-instances-regexp (lbl-key &optional no-delim start-delim end-delim)
  "Unnormalize LBL-KEY.
Return regexp matching all instances of delimited button label.
Optional NO-DELIM leaves off delimiters and leading and trailing space.
Optional START-DELIM and END-DELIM are added around the returned
label; these default to `ebut:label-start' and `ebut:label-end'."
  (when lbl-key
   (let* ((pos 0)
	   (len (length lbl-key))
	   (c)
	   (sep0 "[ \t\n\r]*")
	   (sep "[ \t\n\r]+")
	   (regexp (if no-delim "" (concat (regexp-quote (or start-delim ebut:label-start)) sep0
					   "\\(")))
	   (case-fold-search))
      (while (< pos len)
	(setq c (aref lbl-key pos)
	      regexp (concat regexp
			     (if (eq c ?_)
				 (if (or (= (1+ pos) len)
					 (not (eq (aref lbl-key (1+ pos)) ?_)))
				     sep
				   (setq pos (1+ pos))
				   "_")
			       (regexp-quote (char-to-string c))))
	      pos (1+ pos)))
      (if no-delim
	  regexp
	(setq regexp (concat regexp
			      (if (string-match (format "%s[0-9]+\\'" (regexp-quote hbut:instance-sep))
					       lbl-key)
				 ""
			       (concat "\\(" (regexp-quote hbut:instance-sep) "[0-9]+\\)?"))
			     "\\)" sep0 (regexp-quote (or end-delim ebut:label-end))))))))

(defun    hbut:label-to-key (label)
  "Normalize LABEL for use as a Hyperbole button key and return key.
Eliminate any fill prefix in the middle of the label, replace `_' with
`__', remove leading and trailing whitespace and replace all other
whitespace sequences with `_'."
  (when label
    (setq label (hbut:fill-prefix-remove label)
	  ;; Remove leading and trailing space.
	  label (replace-regexp-in-string "\\`[ \t\n\r]+\\|[ \t\n\r]+\\'"
					   "" label nil t)
	  label (replace-regexp-in-string "_" "__" label nil t))
    (replace-regexp-in-string "[ \t\n\r]+" "_" label nil t)))

(defun    hbut:map (but-func &optional start-delim end-delim
			     regexp-match include-delims)
  "Apply BUT-FUNC to a set of hbuttons in the visible part of the current buffer.
The set of buttons are those whose labels are delimited by
optional START-DELIM and END-DELIM and that match any optional
REGEXP-MATCH (may be a partial match but must include delimiters).

START-DELIM defaults to ebut:label-start; END-DELIM defaults to
ebut:label-end.  If END-DELIM is a symbol, e.g. t, then treat
START-DELIM as a regular expression which matches an entire
button string including instance numbers and
delimiters (REGEXP-MATCH is ignored in such cases).

Any regexp given must have grouping 1 match the label.

BUT-FUNC must take precisely three arguments: the button label, the
start position of the delimited button label and its end position (positions
include delimiters when INCLUDE-DELIMS is non-nil)."
  (unless start-delim
    (setq start-delim ebut:label-start))
  (unless end-delim
    (setq end-delim ebut:label-end))
  (let* ((match-to-start-delim (when end-delim (symbolp end-delim)))
	 (end-char (unless match-to-start-delim
		     (substring end-delim -1)))
	 (result)
	 (ignore)
	 (regexp-to-match
	  (cond (match-to-start-delim
		 start-delim)
		((stringp regexp-match)
		 regexp-match)
		(t (concat (regexp-quote start-delim)
			   "\\([^" end-char "\"][^" end-char "]*\\)"
			   (regexp-quote end-delim)))))
	 start end delim-start lbl)
    (save-excursion
      (goto-char (point-min))
      (setq include-delims (if include-delims 0 1))
      (while (re-search-forward regexp-to-match nil t)
	(setq start (match-beginning include-delims)
	      end (match-end include-delims)
	      lbl (match-string-no-properties 1)
	      delim-start (match-beginning 0)
	      ;; If within a programming language buffer, ignore matches
	      ;; outside comments.
	      ignore (hbut:outside-comment-p))
	(save-excursion
	  (goto-char delim-start)
	  ;; Ignore matches with quoted delimiters.
	  (unless ignore
	    (setq ignore (memq (preceding-char) '(?\\ ?\{)))))
	(if ignore
	    (setq ignore nil)
	  (setq result (cons (funcall but-func lbl start end) result)))))
    (nreverse result)))

(defvar   hbut:syntax-table (copy-syntax-table emacs-lisp-mode-syntax-table)
  "Modified Elisp syntax table for use with Action and Key Series buttons.
Makes < > and { } into syntactically matching pairs after `hyperb:init'
calls `hbut:modify-syntax'.")

;;;###autoload
(defun    hbut:modify-syntax ()
  "Modify syntactic character pairs in syntax tables.
Modify `hbut:syntax-table' and `help-mode-syntax-table'.  For use
with implicit button activations."
  ;; Treat angle brackets as opening and closing delimiters for ease
  ;; of matching.
  (mapc (lambda (syntax-table)
	  (modify-syntax-entry ?\< "(>" syntax-table)
	  (modify-syntax-entry ?\> ")<" syntax-table)
	  ;; Treat braces as opening and closing delimiters for ease of matching.
	  (modify-syntax-entry ?\{ "(}" syntax-table)
	  (modify-syntax-entry ?\} "){" syntax-table))
	(list hbut:syntax-table help-mode-syntax-table))
  nil)

(defun    hbut:outside-comment-p ()
  "True if in a programming mode and regexp match is outside a comment, else nil."
  (when (and (derived-mode-p 'prog-mode)
	     (not (derived-mode-p 'lisp-interaction-mode))
	     (not (memq major-mode hui-select-markup-modes)))
    ;; Match is outside of a programming language comment
    (not (nth 4 (syntax-ppss)))))

(defun    hbut:rename (but)
  "Interactively rename the Hyperbole button BUT from the current buffer."
  (cond ((ebut:is-p but)
         (ebut:to (ebut:key but))
         (call-interactively #'hui:ebut-rename))
        ((ibut:is-p but)
         (ibut:to (ibut:key but))
         (call-interactively #'hui:ibut-rename))
        (t
	 (hypb:error "(hbut:rename): Button is invalid; it has no attributes"))))

(defun    hbut:report (&optional arg)
  "Pretty print the attributes of a button or buttons.

Takes an optional ARG interpreted as follows:
  a button symbol - report on that button;
  nil             - report on button at point, if any;
  integer > 0     - report on all explicit buttons in buffer,
                    in lexicographical order;
  integer < 1     - report on all explicit buttons in buffer,
                    in occurrence order.

Return number of buttons reported on or nil if none."
  (setq arg (cond ((or (integerp arg) (symbolp arg)) arg)
		  ((listp arg)
		   (if (integerp (setq arg (car arg))) arg 1))
		  (t 1)))
  (let* ((but (if (and arg (symbolp arg)) arg (hbut:at-p)))
	 (curr-key (and but (hattr:get but 'lbl-key)))
	 (key-src (or (and but (hattr:get but 'loc)) (hbut:to-key-src)))
	 (lbl-lst (cond ((not arg)
			 (if curr-key (list (ebut:key-to-label curr-key))))
			((symbolp arg) (if curr-key
					   (list (hbut:key-to-label
						  (hattr:get arg 'lbl-key)))))
			((< arg 1) (ebut:list))
			(t (sort (ebut:list)
				 (lambda (s1 s2)
				   (string< (downcase s1) (downcase s2)))))))
	 (key-buf (current-buffer))
	 (buf-name (hypb:help-buf-name))
	 (attribs)
	 ;; Ensure these do not invoke with-output-to-temp-buffer a second time.
	 (temp-buffer-show-hook)
	 (temp-buffer-show-function))
    (when lbl-lst
      (with-help-window buf-name
	(princ hbut:source-prefix)
	(prin1 key-src)
	(terpri)
	(terpri)
	(mapcar
	 (lambda (lbl)
	   (when (setq but (cond ((or (null arg) (symbolp arg)) but)
				 (t (ebut:get (ebut:label-to-key lbl) key-buf)))
		       attribs (hattr:list but))
	     (princ (if (ibut:is-p but)
			lbl
		      (concat ebut:label-start lbl ebut:label-end)))
	     (terpri)
	     (let ((doc (actype:doc but (= 1 (length lbl-lst)))))
	       (when doc
		 (princ "  ")
		 (princ doc)
		 (terpri)))
	     (hattr:report attribs)
	     (terpri)))
	 lbl-lst))
      (length lbl-lst))))

(defun    hbut:source (&optional full-flag)
  "Return Hyperbole source buffer or file given at point.
If a file, always return a full path if optional FULL-FLAG is non-nil."
  (goto-char (match-end 0))
  (cond ((looking-at "#<buffer \"?\\([^\n\"]+\\)\"?>")
	 (get-buffer (match-string 1)))
	((looking-at "\".+\"")
	 (let* ((file (buffer-substring-no-properties
		       (1+ (match-beginning 0))
		       (1- (match-end 0))))
		(absolute (file-name-absolute-p file)))
	   (if (and full-flag (not absolute))
	       (expand-file-name file default-directory)
	     file)))))

(defalias 'hbut:summarize #'hbut:report)

(defun    hbut:to (lbl-key)
  "Find the nearest explicit button or labeled/named implicit button.
Button given by LBL-KEY (a label or label key) and within the
visible portion of the current buffer.  Leave point inside the
button label.  Return the symbol for the button, else nil."
  (or (ebut:to lbl-key) (ibut:to lbl-key)))

(defvar   hbut:current nil
  "The currently selected Hyperbole button.  Available to action routines.")

(defconst hbut:source-prefix moccur-source-prefix
  "String found at start of a buffer containing only a hyper-button menu.
This expression should be followed immediately by a file-name indicating the
source file for the buttons in the menu, if any.")

;;; ------------------------------------------------------------------------

(defun    hbut:key-list ()
  "Return list of explicit and named implicit button label keys in current buffer."
  (nconc (hbut:ebut-key-list) (hbut:ibut-key-list)))

(defun    hbut:ebut-key-list (&optional key-src)
  "Return a list of explicit button label keys.
Keys in optional KEY-SRC or the current buffer."
  (save-excursion
    (save-restriction
      (if (hbdata:to-entry-buf (or key-src (buffer-file-name)))
	  (let (hbuts)
	    (save-restriction
	      (narrow-to-region (point) (if (search-forward "\f" nil t)
					    (point) (point-max)))
	      (goto-char (point-min))
	      (ignore-errors
		(while (setq hbuts (cons (car (read (current-buffer))) hbuts))))
	      hbuts))))))

(defun    hbut:ibut-key-list (&optional key-src)
  "Return a list of implicit button label keys.
Keys in optional KEY-SRC or the current buffer."
  (save-excursion
    (when (hbut:key-src-set-buffer (or key-src (current-buffer)))
      (save-restriction
	(widen)
	(ibut:label-map #'(lambda (label _start _end) (ibut:label-to-key label)))))))

;;; ========================================================================
;;; ibut class - Implicit Hyperbole Buttons
;;; ========================================================================


(defun    ibut:act (label)
  "Activate Hyperbole implicit button with <[LABEL]> from the current buffer."
  (interactive (list (hargs:read-match "Activate implicit button labeled: "
				       (ibut:alist)
				       nil t nil 'ibut)))
  (let* ((lbl-key (hbut:label-to-key label))
	 (but (ibut:get lbl-key)))
    (if but
	(hbut:act but)
      (error "(ibut:act): No implicit button labeled: %s" label))))

(defun    ibut:alist (&optional file)
  "Return alist of labeled ibuts in FILE or the current buffer.
Each element is a list of just an implicit button label.  For use
as a completion table."
  (mapcar #'list (ibut:list file)))

(defun    ibut:at-p (&optional name-key-only)
  "Return symbol for implicit button at point, else nil.
Point may be on the implicit button text or its optional preceding
name.  With optional NAME-KEY-ONLY, return only the label key of the
button.

Any named implicit button must contain at least two characters,
excluding delimiters, not just one."
  ;; Since the Smart Keys handle end-of-line separately from whether
  ;; point is within an implicit button, always report not within one
  ;; when point is at the end of a line.  -- RSW, 02-16-2020
  (unless (eolp)
    ;; Check for an implicit button at current point, record its
    ;; attributes in memory and return a button symbol for it.
    (when (ibut:create)
      (if name-key-only
	  (ibut:label-to-key (hattr:get 'hbut:current 'name))
	'hbut:current))))

(defun    ibut:at-type-p (ibut-type-symbol)
  "Return non-nil if point is on a button of type IBUT-TYPE-SYMBOL.
Point must be on the button itself and not its name, if any.

The return value is a list of the type's action type symbol and
associated arguments from the button."
  (when (and ibut-type-symbol (symbolp ibut-type-symbol))
    (let ((type-name (symbol-name ibut-type-symbol)))
      (unless (string-match "::" type-name)
	(setq ibut-type-symbol (intern-soft (concat "ibtypes::" type-name))))
      (when ibut-type-symbol
	(let ((hrule:action #'actype:identity))
	  (funcall ibut-type-symbol))))))

(defun    ibut:set-name-and-label-key-p (&optional start-delim end-delim)
  "Set ibut name, lbl-key, lbl-start/end attributes in \\='hbut:current.
Point may be on the implicit button text or its optional preceding
name.  Return t if on a named or delimited text implicit button;
return nil otherwise.

Optional START-DELIM and END-DELIM may be given to find the
button text (not name); without these, try a series of matching
delimiters (double quotes, angle brackets, braces and square
brackets).

This will not set the \\='name attribute unless there is a <[name]>
prefix.  This will not set the \\='lbl-key or the \\='lbl-end location
attribute unless the button text is delimited.

Any implicit button name must contain at least two characters,
excluding delimiters, not just one."
  (let* ((opoint (point))
	 (name-start-end (ibut:label-p t nil nil t t))
	 (name       (nth 0 name-start-end))
	 (name-end   (nth 2 name-start-end))
	 lbl-start-end
	 lbl-start
	 lbl-end
	 lbl-key)
    (unwind-protect
	(progn
	  ;; Skip past any optional name and separators
	  (when name-end
	    (goto-char name-end)
	    (setq lbl-start (if (looking-at ibut:label-separator-regexp)
				(progn
				  ;; Move past up to 2 possible characters of ibut
				  ;; delimiters; this prevents recognizing named,
				  ;; delimited ibuts of a single character since no one
				  ;; should need that.
				  (goto-char (min (+ 2 (match-end 0)) (point-max)))
				  (match-end 0))
			      (prog1 (point)
				(goto-char opoint))))
	    (hattr:set 'hbut:current 'lbl-start lbl-start))

	  (setq lbl-start-end (if (and start-delim end-delim)
				  (ibut:label-p nil start-delim end-delim t t)
				(or (ibut:label-p nil "\"" "\"" t t)
				    (ibut:label-p nil "<" ">" t t)
				    (ibut:label-p nil "{" "}" t t)
				    (ibut:label-p nil "[" "]" t t))))
	  (when lbl-start-end
	    (setq lbl-key (nth 0 lbl-start-end)
		  lbl-start (nth 1 lbl-start-end)
		  lbl-end (nth 2 lbl-start-end)))
	  (when lbl-start
	    (hattr:set 'hbut:current 'categ 'implicit)
	    (hattr:set 'hbut:current 'lbl-key lbl-key)
	    (hattr:set 'hbut:current 'lbl-start lbl-start)
	    (hattr:set 'hbut:current 'lbl-end lbl-end))

	  (when (and lbl-start (not name-end))
	    ;; Point is within ibut text, not its name, so search
	    ;; backward for any name on the same line.
	    (goto-char lbl-start)
	    (when (looking-back ibut:label-separator-regexp
				(line-beginning-position) t)
	      ;; Move to within delimiters of name
	      (goto-char (max (- (match-beginning 0) 3) (point-min)))
	      (setq name-start-end (ibut:label-p t nil nil t t)
		    name           (nth 0 name-start-end)
		    name-end       (nth 2 name-start-end))))

	  (when (and lbl-start name-end)
	    (hattr:set 'hbut:current 'name name))

	  (when lbl-start
	    t))
      (goto-char opoint))))

(cl-defun ibut:create (&optional &key but-sym name lbl-key lbl-start lbl-end
				 loc dir categ actype args action)
  "Create an in-memory representation of an implicit button.

If successful, return button instance num string or t for first
instance; otherwise, return nil.  See `hbdata:ibut-instance' for
details.

If BUT-SYM is given, take buttons arguments from its property
list.  Otherwise, button arguments can be given individually or
if CATEG and following arguments are not given, create the button
object from the implicit button at point, if any; in which case,
return nil if no implicit button is found at point.

Store new button attributes in the symbol, \\='hbut:current."
  ;; :args is ignored unless :categ or :action is also given.

  ;; `lbl-key' attribute will be set from `but-sym' if any, the button
  ;; `name' if any; and, otherwise, from its text.

  ;; `lbl-start' and `lbl-end' will be set from `but-sym' if any; and,
  ;; otherwise, the start and end of the ibut text, excluding
  ;; delimiters, not of its name.

  (let* ((but-sym-flag (not (null but-sym)))
	 (types (htype:category 'ibtypes))
	 ;; Global var used in (hact) function, don't delete.
	 (hrule:action #'actype:identity)
	 (ibpoint (point-marker))
	 (itype)
	 (is-type categ)
	 (name-and-lbl-key-flag)
	 (text-start)
	 (text-end)
	 (ibtype-point))
    (unwind-protect
	(progn
	  (unless but-sym
	    (hattr:clear 'hbut:current)
	    (setq name-and-lbl-key-flag (ibut:set-name-and-label-key-p))
	    (when but-sym-flag
	      (setq name-and-lbl-key-flag nil))
	    ;; Since the Smart Keys handle end-of-line and end-of-buffer
	    ;; separately from whether point is within an implicit button,
	    ;; always report not within one when point is at the end of a line.
	    ;; -- RSW, 02-16-2020 and 07-17-2022
	    (unless (or is-type (eolp) (eobp))
	      (unwind-protect
		  (progn (setq text-start (or (hattr:get 'hbut:current 'lbl-start)
					      (point))
			       text-end (hattr:get 'hbut:current 'lbl-end))
			 (unless (and (<= text-start (point))
				      text-end
				      (>= text-end (point)))
			   ;; Move to text of ibut before trying to activate it
			   ;; (may be on name)
			   (goto-char text-start))
			 (setq ibtype-point (point))
			 (while (and (not is-type) types)
			   (setq itype (car types))
			   (when (and itype (setq args (funcall itype)))
			     (setq is-type itype)
			     ;; Any implicit button type check should leave point
			     ;; unchanged.  Trigger an error if not.
			     (unless (equal (point) ibtype-point)
			       (hypb:error "(Hyperbole): `%s' at-p test improperly moved point from %s to %s"
					   is-type ibpoint (point-marker))))
			   (setq types (cdr types))))
		(goto-char ibpoint)))
	    (set-marker ibpoint nil))

	  (when (or is-type but-sym)
	    (unless but-sym
	      (setq but-sym 'hbut:current))
	    (let ((current-categ     (hattr:get but-sym 'categ))
		  (current-name      (hattr:get but-sym 'name))
		  (current-lbl-key   (hattr:get but-sym 'lbl-key))
		  (current-lbl-start (hattr:get but-sym 'lbl-start))
		  (current-lbl-end   (hattr:get but-sym 'lbl-end))
		  (current-loc       (hattr:get but-sym 'loc))
		  (current-dir       (hattr:get but-sym 'dir))
		  (current-action    (hattr:get but-sym 'action))
		  (current-actype    (hattr:get but-sym 'actype))
		  (current-args      (hattr:get but-sym 'args)))

	      (cond ((and but-sym-flag current-name)
		     (setq name current-name))
		    ((or name name-and-lbl-key-flag))
		    (current-name
		     (setq name current-name)))
	      (when name
		(hattr:set 'hbut:current 'name name))

	      (cond ((and but-sym-flag current-lbl-key)
		     (setq lbl-key current-lbl-key))
		    ((or lbl-key name-and-lbl-key-flag))
		    (current-lbl-key
		     (setq lbl-key current-lbl-key)))
	      (when lbl-key
		(hattr:set 'hbut:current 'lbl-key lbl-key))

	      (cond ((and but-sym-flag current-lbl-start)
		     (setq lbl-start current-lbl-start))
		    ((or lbl-start name-and-lbl-key-flag))
		    (current-lbl-start
		     (setq lbl-start current-lbl-start)))
	      (when lbl-start
		(hattr:set 'hbut:current 'lbl-start lbl-start))

	      (cond ((and but-sym-flag current-lbl-end)
		     (setq lbl-end current-lbl-end))
		    ((or lbl-end name-and-lbl-key-flag))
		    (current-lbl-end
		     (setq lbl-end current-lbl-end)))
	      (when lbl-end
		(hattr:set 'hbut:current 'lbl-end lbl-end))

	      (cond ((and but-sym-flag current-loc)
		     (setq loc current-loc))
		    ((or loc (setq loc (save-excursion
					 (hbut:to-key-src 'full)))))
		    (current-loc
		     (setq loc current-loc)))
	      (when loc
		(hattr:set 'hbut:current 'loc loc))

	      (cond ((and but-sym-flag current-dir)
		     (setq dir current-dir))
		    ((or dir (setq dir (hui:key-dir (current-buffer)))))
		    (current-dir
		     (setq dir current-dir)))
	      (when dir
		(hattr:set 'hbut:current 'dir dir))

	      (cond ((and but-sym-flag current-action)
		     (setq action current-action))
		    (action)
		    (current-action
		     (setq action current-action)))
	      (when action
		(hattr:set 'hbut:current 'action action))

	      (cond ((and but-sym-flag current-categ)
		     (setq categ current-categ))
		    (categ)
		    (t
		     (setq categ (or is-type current-categ 'implicit))))
	      (when categ
		(hattr:set 'hbut:current 'categ categ))

	      (if (not categ)
		  (setq args nil)
		(unless action
		  (cond ((and but-sym-flag current-args)
			 (setq args current-args))
			(args)
			(current-args
			 (setq args current-args))))
		(setq args (copy-sequence args))
		(when (eq (car args) #'hact)
		  (setq args (cdr args))))

	      (cond ((and but-sym-flag current-actype)
		     (setq actype current-actype))
		    (actype)
		    (current-actype
		     (setq actype current-actype)))
	      (unless actype
		(setq actype (or
			      ;; Hyperbole action type
			      (symtable:actype-p (car args))
			      ;; Regular Emacs Lisp function symbol
			      (car args))))
	      (hattr:set 'hbut:current 'actype actype)

	      (when args
		(hattr:set 'hbut:current 'args (if actype (cdr args) args))))

	    (hbdata:ibut-instance-next (ibut:label-to-key name))))
      (set-marker ibpoint nil))))

(def-edebug-spec cl-defun
 (&define name lambda-key-list
          [&optional stringp]   ; Match the doc string, if present.
          def-body))

(def-edebug-spec lambda-key-list
 (([&rest arg]
   [&optional ["&optional" "&key" arg &rest arg]]
   [&optional ["&optional" arg &rest arg]]
   &optional ["&rest" arg])))

(defvar ibut:label-start)
(defvar ibut:label-end)

(defun    ibut:delete (&optional but-sym)
  "Delete Hyperbole implicit button based on optional BUT-SYM.
Default is the symbol hbut:current'.
Return symbol for button deleted or nil."
  (unless but-sym
    (setq but-sym 'hbut:current))
  (when (ibut:is-p but-sym)
    (let ((loc     (hattr:get but-sym 'loc))
	  (start   (hattr:get but-sym 'lbl-start))
	  (end     (hattr:get but-sym 'lbl-end)))
      (when (and start end)
	(save-excursion
	  (with-current-buffer (if (bufferp loc) loc (find-file-noselect loc))
	    (when (ibut:to (ibut:key but-sym))
	      (let (buffer-read-only)
		(if (< (point) start)
		    ;; Find beginning of button named label delimiter and delete
		    ;; from there.
		    (progn (goto-char (- (point) (length ibut:label-start)))
			   (delete-region (point) end))
		  ;; No label, just delete delimited ibutton text.
		  (delete-region start end))
		(when (looking-at "[ \t]*\r?\n")
		  (delete-region (point) (match-end 0)))
		(run-hooks 'ibut-delete-hook)))))
	but-sym))))

(defun    ibut:delimit (start end instance-flag)
  "Delimit implicit button name spanning region START to END in current buffer.
If button is already delimited or delimit fails, return nil, else t.
Insert INSTANCE-FLAG after END, before ending delimiter."
  (goto-char start)
  (when (looking-at (regexp-quote ibut:label-start))
    (forward-char (length ibut:label-start)))
  (unless (ibut:label-p)
    (setq start (move-marker (make-marker) start)
	  end (move-marker (make-marker) end))
    (set-marker-insertion-type end t)
    ;; instance-flag may be 't to indicate don't add an instance number
    (unless (stringp instance-flag)
      (setq instance-flag ""))
    (insert ibut:label-start)
    (goto-char end)
    (insert instance-flag ibut:label-end)
    ;; Insert any comment delimiter before the start marker.
    (set-marker-insertion-type start t)
    (hbut:comment start end)
    (when (fboundp 'hproperty:but-add)
      (hproperty:but-add start end hproperty:ibut-face))
    (goto-char end)
    (move-marker start nil)
    (move-marker end nil)
    t))

(defun    ibut:get (&optional lbl-key buffer key-src)
  "Return implicit Hyperbole button symbol given by LBL-KEY and BUFFER.
KEY-SRC is given when retrieving global buttons and is the full source pathname.

Return a symbol which references the button.

All arguments are optional.  When none are given, return a
symbol for the button or button label that point is within or
nil.  BUFFER defaults to the current buffer.

Return nil if no matching button is found."
  (hattr:clear 'hbut:current)
  ;; Build and return button symbol with button properties
  (save-excursion
    (unless lbl-key
      (setq lbl-key (ibut:label-p nil nil nil nil t)))
    (hbut:funcall (lambda (lbl-key _buffer _key-src)
		    (goto-char (point-min))
		    (ibut:next-occurrence lbl-key)
		    (ibut:at-p))
		  lbl-key buffer key-src)))

(defun    ibut:is-p (object)
  "Return non-nil if OBJECT is a symbol representing an implicit Hyperbole button."
  (when (symbolp object)
    (let ((categ (hattr:get object 'categ)))
      (and categ
	   (or (eq categ 'implicit)
	       (string-match "\\`ibtypes::" (symbol-name categ)))))))

(defun    ibut:label-map (but-func &optional regexp-match include-delims)
  "Apply BUT-FUNC to buttons delimited by `ibut:label-start' and `ibut:label-end'.
If REGEXP-MATCH is non-nil, only buttons which match this argument are
considered.

Map over portion of buffer visible under any current restriction.
BUT-FUNC must take precisely three arguments: the button label,
the start position of the delimited button label and its end
position (positions include delimiters when INCLUDE-DELIMS is
non-nil)."
  (hbut:map but-func ibut:label-start ibut:label-end regexp-match include-delims))

(defun    ibut:label-key-match (name-key)
  "Return a list of implicit button label keys fully matching NAME-KEY.
There may be multiple results if there are numbered instances
with the same label.  Names are returned in the order they are
first encountered."
  (apply #'set:create
	 (ibut:map
	  (lambda (lbl _start _end) (ibut:label-to-key lbl))
	  (ibut:label-instances-regexp name-key))))

(defun    ibut:label-p (&optional as-label start-delim end-delim pos-flag two-lines-flag)
  "Return key for the implicit button label that point is within, else nil.

This is the normalized key form of an optional name that may precede an
implicit button (when the start and end delimiters are not given as
arguments).  If delimiters are given as arguments, return the key form
of the implicit button text at point between those delimiters.

Use `ibut:at-p' instead to test if point is on either the
implicit button text itself or the label. Assume point is within the
first line of any button label.

All following arguments are optional.  If AS-LABEL is non-nil, label is
returned rather than the key derived from the label.  START-DELIM and
END-DELIM are strings that override default button label delimiters.
With POS-FLAG non-nil, return list of label-or-key,
but-label-start-position, but-label-end-position.  Positions include
delimiters.  With TWO-LINES-FLAG non-nil, constrain label search to two
lines."
  (unless start-delim
    (setq start-delim ibut:label-start))
  (unless end-delim
    (setq end-delim ibut:label-end))

  (let ((lbl)
	(result (with-syntax-table hbut:syntax-table
		  (if (or (string-prefix-p "<" start-delim)
			  (string-suffix-p ">" end-delim))
		      (ebut:label-p as-label start-delim end-delim
				    pos-flag two-lines-flag)
		    ;; When delims do not end with <>, then filter out matches
		    ;; that are surrounded by angle brackets, e.g. [str] should
		    ;; not match to occurrences of <[str]>.
		    (hargs:delimited (concat "<?" (regexp-quote start-delim))
				     (concat (regexp-quote end-delim) ">?")
				     t t pos-flag "\\`<.*>\\'" (not as-label))))))
    (when result
      (setq lbl (if (listp result) (car result) result))
      ;; Ensure match does not contain delimiters, as it may have run
      ;; past the beginning of another button.
      (unless (string-match (concat (regexp-quote start-delim) "\\|"
				    (regexp-quote end-delim))
			    lbl)
	result))))

(defun    ibut:label-regexp (lbl-key &optional no-delim)
  "Unnormalize ibutton LBL-KEY.
Return regular expression matching delimited button label.
Optional NO-DELIM leaves off delimiters, leading and trailing space."
  (hbut:label-regexp lbl-key no-delim ibut:label-start ibut:label-end))

(defun    ibut:label-instances-regexp (lbl-key &optional no-delim)
  "Unnormalize ibutton LBL-KEY.
Return regular expression matching all instances of delimited button label.
Optional NO-DELIM leaves off delimiters, leading and trailing space."
  (hbut:label-instances-regexp lbl-key no-delim ibut:label-start ibut:label-end))

(defun    ibut:label-set (label &optional start end)
  "Set current implicit button attributes.
Get attributes from LABEL and optional START, END positions.
Return label.  When START and END are given, they specify the
region in the buffer to flash when this implicit button is
activated or queried for its attributes; this typically should
be the text of the button without any delimiters.

If LABEL is a list, it is assumed to contain all arguments.

For legacy reasons, the label here is actually the text of the
implicit button matched contextually and never the optional <[name]>
preceding the text."
  (cond ((stringp label)
	 (hattr:set 'hbut:current 'lbl-key (hbut:label-to-key label))
	 (when start (hattr:set    'hbut:current 'lbl-start start))
	 (when end   (hattr:set    'hbut:current 'lbl-end   end)))
	((and label (listp label))
	 (hattr:set 'hbut:current 'lbl-key (hbut:label-to-key (car label)))
	 (hattr:set 'hbut:current 'lbl-start (nth 1 label))
	 (hattr:set 'hbut:current 'lbl-end (nth 2 label)))
	(t (error "(ibut:label-set): Invalid label arg: `%s'" label)))
  label)

(defun    ibut:label-sort-keys (lbl-keys)
  "Return a sorted list of ibutton LBL-KEYS with highest instance number first."
  (sort (delq nil lbl-keys) (lambda (key1 key2)
			      (setq key1
				    (cond ((null key1) 0)
					  ((string-match (concat (regexp-quote hbut:instance-sep)
								 "\\([0-9]+\\)\\'")
							 key1)
					   (string-to-number (match-string 1 key1)))
					  (t 1))
				    key2
				    (cond ((null key2) 0)
					  ((string-match (concat (regexp-quote hbut:instance-sep)
								 "\\([0-9]+\\)\\'")
							 key2)
					   (string-to-number (match-string 1 key2)))
					  (t 1)))
			      (> key1 key2))))

(defun    ibut:list (&optional file loc-p)
  "Return list of labels of named ibuts in FILE or the current buffer.
Remove duplicate labels if optional LOC-P is omitted.  With LOC-P, return
list of elements (label start end) where start and end are the buffer
positions at which the button label delimiter begins and ends."
  (interactive)
  (setq file (if file
		 (when (file-exists-p file)
		   (find-file-noselect file))
	       (current-buffer)))
  (when file
    (set-buffer file)
    (let ((buts (ibut:map (if loc-p
			      (lambda (lbl start end)
				;; Normalize label spacing
				(list (ibut:key-to-label (ibut:label-to-key lbl))
				      start end))
			    (lambda (lbl _start _end)
			      ;; Normalize label spacing
			      (ibut:key-to-label (ibut:label-to-key lbl)))))))
      (if loc-p buts (when buts (apply #'set:create buts))))))

(defun    ibut:key (ibut)
  "Return the key for Hyperbole implicit button symbol IBUT."
  (if (ibut:is-p ibut)
      (hattr:get ibut 'lbl-key)
    (error "(ibut:key): Argument is not a Hyperbole implicit button symbol, `%s'"
	   ibut)))

(defalias 'ibut:to-key-src   #'hbut:to-key-src)
(defalias 'ibut:key-to-label #'hbut:key-to-label)
(defalias 'ibut:label-to-key #'hbut:label-to-key)
(defalias 'map-ibut          #'ibut:map)

(defun    ibut:map (but-func &optional regexp-match include-delims)
  "Apply BUT-FUNC to the visible, named implicit buttons.

If REGEXP-MATCH is non-nil, only buttons which match this argument
are considered.

BUT-FUNC must take precisely three arguments: the button label,
the start position of the delimited button label and its end
position (positions include delimiters when INCLUDE-DELIMS is
non-nil)."
  (hbut:map but-func ibut:label-start ibut:label-end regexp-match include-delims))

(defun    ibut:next-occurrence (lbl-key &optional buffer)
  "Move point to next occurrence of an implicit button with LBL-KEY.
Optional BUFFER defaults to current buffer.  It may be a buffer name.
Return non-nil iff occurrence is found.

Remember to use (goto-char (point-min)) before calling this in order to
move to the first occurrence of the button."
  (when buffer
    (if (not (or (bufferp buffer) (and (stringp buffer) (get-buffer buffer))))
	(error "(ibut:next-occurrence): Invalid buffer arg: %s" buffer)
      (switch-to-buffer buffer)))
  (when (or (re-search-forward (ibut:label-regexp lbl-key) nil t)
	    (re-search-forward (ibut:label-regexp lbl-key t) nil t))
    (goto-char (+ (match-beginning 0) (length ibut:label-start)))))

(defun    ibut:operate (&optional new-name edit-flag)
  "Insert/modify an ibutton based on `hbut:current' in current buffer.
Optional non-nil NEW-NAME is new name to give button.  With optional
EDIT-FLAG non-nil, modify an existing in-buffer ibutton rather
than creating a new one.

If NEW-NAME is nil, use the active region text as the button name, if any;
if no such region, then create/modify an unnamed implicit button.

Return instance string appended to name to form a per-buffer unique
name; nil if name is already unique or no name.  Signal an error when no
such button is found in the current buffer.

Summary of operations based on inputs (name arg comes from \\='hbut:current attrs):
|----+------+----------+--------+------+-----------------------------------------------|
|  # | name | new-name | region | edit | operation                                     |
|----+------+----------+--------+------+-----------------------------------------------|
|  1 | nil  | nil      | nil    | nil  | create: unnamed ibut from hbut:current attrs  |
|  2 | nil  | new-name | nil    | nil  | create: new-name named ibut                   |
|  3 | name | nil      | nil    | nil  | create: aname named ibut                      |
|  4 | name | new-name | nil    | nil  | ERROR: create can't have name and new-name    |
|  5 | name | new-name | region | nil  | ERROR: create can't have name and new-name    |
|  6 | name | nil      | region | nil  | create: aname named ibut (skip region)        |
|  7 | nil  | nil      | region | nil  | create: region named ibut                     |
|  8 | nil  | new-name | region | nil  | create: new-name named ibut (skip region)     |
|----+------+----------+--------+------+-----------------------------------------------|
|  9 | nil  | nil      | nil    | t    | mod: unnamed ibut from hbut:current attrs     |
| 10 | nil  | new-name | nil    | t    | mod: add new-name to lbl-key ibut at point    |
| 11 | name | nil      | nil    | t    | mod: aname named ibut from hbut:current attrs |
| 12 | name | new-name | nil    | t    | mod: rename aname to new-name                 |
| 13 | name | new-name | region | t    | ERROR: Can't use region to mod existing ibut  |
| 14 | name | nil      | region | t    | ERROR: Can't use region to mod existing ibut  |
| 15 | nil  | nil      | region | t    | ERROR: Can't use region to mod existing ibut  |
| 16 | nil  | new-name | region | t    | ERROR: Can't use region to mod existing ibut  |
|----+------+----------+--------+------+-----------------------------------------------|"
  (let* ((actype (hattr:get 'hbut:current 'actype))
	 (name (hattr:get 'hbut:current 'name))
	 (name-regexp (ibut:label-regexp (ibut:label-to-key name)))
	 (region-flag (hmouse-use-region-p))
	 (instance-flag))
    (unless actype
      (hypb:error "(ibut:operate): hbut:current ibut actype (%s) must be non-nil"
		  actype))
    (when (and new-name (or (not (stringp new-name)) (string-empty-p new-name)))
      (hypb:error "(ibut:operate): 'new-name' value must be a non-empty string, not: '%s'"
		  new-name))
    (when (and name new-name (not edit-flag))
      (hypb:error "(ibut:operate): 'edit-flag' must be t to rename a button (hbut:current name and new-name both given)"))
    (when (and region-flag edit-flag)
      (hypb:error "(ibut:operate): 'edit-flag' must be nil when region is highlighted to use region as new button name"))

    (unless new-name
      (setq new-name name))
    (when (stringp new-name)
      (hattr:set 'hbut:current 'name new-name))
    (save-excursion
      (if (progn
	    (setq instance-flag (hbdata:ibut-instance-last (ibut:label-to-key
							    (if edit-flag new-name name))))
	    (when (null instance-flag)
	      (setq instance-flag t))
	    instance-flag)
	  (when (hmail:editor-p)
	    (hmail:msg-narrow))
	(hypb:error "(ibut:operate): Failed to %s button %s%s%s in buffer %s"
		    (if edit-flag "modify" "create")
		    ibut:label-start name ibut:label-end
		    (buffer-name))))
    (let (start end mark prev-point)
      (cond (edit-flag
	     (cond (name
		    ;; Rename all occurrences of button - those with same name
		    (let* ((but-key-and-pos (ibut:label-p nil nil nil 'pos))
			   (at-but (equal (car but-key-and-pos)
					  (ibut:label-to-key new-name))))
		      (when at-but
			(ibut:delimit (nth 1 but-key-and-pos)
				      (nth 2 but-key-and-pos)
				      instance-flag))
		      (cond ((ibut:map
			      (lambda (_lbl start end)
				(delete-region start end)
				(ibut:delimit
				 (point)
				 (progn (insert new-name) (point))
				 instance-flag))
			      name-regexp 'include-delims))
			    (at-but)
			    ((hypb:error "(ibut:operate): No button matching: %s" name)))))
		   (new-name
		    ;; Add new-name to nameless button at point
		    (goto-char (or (hattr:get 'hbut:current 'lbl-start) (point)))
		    (ibut:delimit (point)
				  (progn (insert new-name) (point))
				  instance-flag))))

	    (instance-flag
	     ;; Above flag is 't when there is exactly one existing
	     ;; instance of the button name
	     ;;
	     ;; Add a new implicit button in the buffer, recording its
	     ;; start and end positions; new-name is always nil here
	     (cond ((not (or name region-flag))
		    ;; No name to insert, just insert ibutton text below
		    )
		   ((and region-flag
			 ;; ignore region when name or new-name are set
			 (not (or name new-name))
			 ;; new-name is always nil here
			 (if (hyperb:stack-frame
			      '(hui:ebut-create hui:ebut-edit hui:ebut-edit-region
						hui:ebut-link-create hui:gbut-create
                       				hui:gbut-edit hui:link-create ebut:program
						hui:ibut-create hui:ibut-edit
						hui:ibut-link-create ibut:program))
			     ;; Ignore action-key-depress-prev-point
			     (setq start (region-beginning)
				   end (region-end)
				   name (buffer-substring-no-properties start end))
			   ;; Utilize any action-key-depress-prev-point
			   (setq mark (marker-position (mark-marker))
				 prev-point (and action-key-depress-prev-point
						 (marker-position action-key-depress-prev-point))
				 start (if (and prev-point mark (<= prev-point mark))
					   prev-point
					 (region-beginning))
				 end (if (and prev-point mark (> prev-point mark))
					 prev-point
				       (region-end))
				 name (buffer-substring-no-properties start end))))
		    nil)
		   ((progn (when start (goto-char start))
			   (or (when name  (looking-at (regexp-quote name)))
			       (when new-name  (looking-at (regexp-quote new-name)))))
		    (setq start (point)
			  end (match-end 0)))
		   (name
		    (setq start (point))
		    (insert name)
		    (setq end (point)))
		   (new-name
		    (setq start (point))
		    (insert new-name)
		    (setq end (point)))))
	    (t (hypb:error
		"(ibut:operate): Operation failed.  Check button attribute permissions: %s"
		hattr:filename)))

      (unless edit-flag
	(when (and start end)
	  (ibut:delimit start end instance-flag))
	(ibut:insert-text 'hbut:current)
	(if start
	    (goto-char start)
	  (goto-char (max (- (point) 2) (point-min))))))

    ;; Append any instance-flag string to the button name
    (when (stringp instance-flag)
      (setq new-name (concat new-name instance-flag))
      (hattr:set 'hbut:current 'name new-name))

    ;; Position point
    (let ((new-key (ibut:label-to-key new-name)))
      (cond ((and new-key (equal (ibut:label-p) new-key))
	     ;; In case right before the start of the desired
	     ;; button's delimiters.
	     (goto-char (min (+ (point) 2) (point-max)))
	     (when (search-backward ibut:label-start nil t)
	       (goto-char (match-end 0))))
	    (new-key
	     (let ((regexp (ibut:label-regexp new-key)))
	       (or (re-search-forward  regexp nil t)
		   (re-search-backward regexp nil t)))
	     (goto-char (+ (match-beginning 0) (length ibut:label-start))))))

    (let ((lbl-key (hattr:get 'hbut:current 'lbl-key)))
      (unless lbl-key
	(when (or (and (ibut:set-name-and-label-key-p)
		       (hattr:get 'hbut:current 'lbl-key))
		  (ibut:at-p)) ;; Sets lbl-key for non-delimited ibtypes
	  (setq lbl-key (hattr:get 'hbut:current 'lbl-key))))
      (unless (and (stringp lbl-key) (not (string-empty-p lbl-key)))
	(hypb:error "(ibut:operate): hbut:current ibut lbl-key '%s' must be non-nil"
		    lbl-key)))

    (run-hooks (if edit-flag 'ibut-edit-hook 'ibut-create-hook))

    ;; instance-flag might be 't which we don't want to return.
    (when (stringp instance-flag) instance-flag)))

(defun    ibut:insert-text (ibut)
  "Space, delimit and insert the activatable text of IBUT."
  (when (not (string-empty-p (or (hattr:get ibut 'name) "")))
    (insert ibut:label-separator))
  (let* ((orig-actype (or (hattr:get ibut 'actype)
			  (hattr:get ibut 'categ)))
	 (actype (or (actype:elisp-symbol orig-actype)
		     (and (symbolp orig-actype) (fboundp orig-actype)
			  orig-actype)))
	 (args   (hattr:get ibut 'args))
	 (arg1   (nth 0 args))
	 (arg2   (nth 1 args))
	 (arg3   (nth 2 args)))
    (pcase actype
      ('actypes::kbd-key
       (cond ((and (stringp arg1) (string-match "\\s-*{.+}\\s-*" arg1))
	      (insert arg1))
	     ((stringp arg1)
	      (insert "{" arg1 "}"))
	     (t (insert "{}"))))
      ((or 'actypes::link-to-directory 'actypes::link-to-Info-node 'actypes::link-to-Info-index-item)
       (insert "\"" arg1 "\""))
      ('actypes::annot-bib (insert "[" arg1 "]"))
      ('actypes::exec-shell-cmd (insert "\"!" arg1 "\""))
      ('actypes::exec-window-cmd (insert "\"&" arg1 "\""))
      ('actypes::link-to-gbut (insert "<glink:" arg1 ">"))
      ('actypes::link-to-ebut (progn (insert "<elink:" arg1)
				     (when arg2 (insert ": " arg2))
				     (insert ">")))
      ('actypes::link-to-ibut (progn (insert "<ilink:" arg1)
				     (when arg2 (insert ": " arg2))
				     (insert ">")))
      ('actypes::link-to-kcell
       (if arg2
	   (progn (insert "<")
		  (when arg1 (insert arg1))
		  (insert ", " arg2 ">"))
	 (insert "<@ ")
	 (when arg1 (insert arg1))
	 (insert ">")))
      ((or 'actypes::link-to-kotl 'klink:act)
       (when (stringp arg1)
	 (if (string-prefix-p "<" arg1)
	     (insert arg1)
	   (insert "<" arg1 ">"))))
      ('actypes::link-to-org-id (insert (format "\"id:%s\"" arg1)))
      ('actypes::link-to-rfc (insert (format "rfc%d" arg1)))
      ('man (insert arg1))
      ('actypes::man-show (insert arg1))
      ('actypes::link-to-file-line (insert (format "\"%s:%d\""
						   (hpath:substitute-var arg1) arg2)))
      ('actypes::link-to-file-line-and-column
       (if (eq arg3 0)
	   (insert (format "\"%s:%d\"" (hpath:substitute-var arg1) arg2))
	 (insert (format "\"%s:%d:%d\"" (hpath:substitute-var arg1) arg2 arg3))))
      ('actypes::link-to-file (insert
			       (if (/= (length args) 2)
				   ;; filename only
				   (format "\"%s\"" (hpath:substitute-var arg1))
				 ;; includes buffer pos that we translate to line:col
				 (with-current-buffer (find-file-noselect arg1)
				   (save-excursion
				     (goto-char arg2)
				     (if (zerop (current-column))
					 (format "\"%s:%d\""
						 (hpath:substitute-var arg1)
						 (line-number-at-pos (point) t))
				       (format "\"%s:%d:%d\""
					       (hpath:substitute-var arg1)
					       (line-number-at-pos (point) t)
					       (current-column))))))))
      ('actypes::link-to-string-match
       (insert (format "<%s \"%s\" %d \"%s\">" (actype:def-symbol actype) arg1 arg2
		       (hpath:substitute-var arg3))))
      ('nil (error "(ibut:insert-text): actype must be a Hyperbole actype or Lisp function symbol, not '%s'" orig-actype))
      ;; Generic action button type						      
      (_ (insert (format "<%s%s%s>" (actype:def-symbol actype) (if args " " "")
			 (if args (hypb:format-args args) "")))))))

(defun    ibut:previous-occurrence (lbl-key &optional buffer)
  "Move point to previous occurrence of an implicit button with LBL-KEY.
Optional BUFFER defaults to current buffer.  It may be a buffer name.
Return non-nil iff occurrence is found.

Remember to use (goto-char (point-max)) before calling this to search
the whole buffer."
  (when buffer
    (if (not (or (bufferp buffer) (and (stringp buffer) (get-buffer buffer))))
	(error "(ibut:previous-occurrence): Invalid buffer arg: %s" buffer)
      (switch-to-buffer buffer)))
  (when (or (re-search-backward (ibut:label-regexp lbl-key) nil t)
	    (re-search-backward (ibut:label-regexp lbl-key t) nil t))
    (goto-char (+ (match-beginning 0) (length ibut:label-start)))))

(defun    ibut:program (name actype &rest args)
  "Programmatically create an implicit Hyperbole button at point.
Create button from NAME, ACTYPE (action type), and optional actype ARGS.
Insert NAME text at point surrounded by <[ ]> delimiters, adding any
necessary instance number of the button after the NAME.  ACTYPE may
be a Hyperbole action type name (from defact) or an Emacs Lisp
function, followed by a list of arguments for the actype, aside from
the button NAME which is automatically provided as the first argument.

For interactive creation, use `hui:ibut-create' instead."
  ;; Throw an error if on a named or delimited Hyperbole button since
  ;; cannot create another button within such contexts.
  (when (hbut:at-p)
    (let ((name (hattr:get 'hbut:current 'name))
	  (lbl (hbut:key-to-label (hattr:get 'hbut:current 'lbl-key)))
	  (lbl-start (hattr:get 'hbut:current 'lbl-start))
	  (lbl-end (hattr:get 'hbut:current 'lbl-end)))
      (when (or name lbl (and lbl-start lbl-end))
	(error "(ibut:program): Cannot nest an ibut within the existing button: %s"
	       (or name lbl (buffer-substring-no-properties lbl-start lbl-end))))))
  (save-excursion
    (let ((but-buf (current-buffer))
	  (actype-sym (actype:action actype)))
      (hui:buf-writable-err but-buf "ibut:program")
      (hattr:clear 'hbut:current)
      (hattr:set 'hbut:current 'name name)
      (hattr:set 'hbut:current 'categ 'implicit)
      (hattr:set 'hbut:current 'loc (hui:key-src but-buf))
      (hattr:set 'hbut:current 'dir (hui:key-dir but-buf))
      (if (or (and actype-sym (fboundp actype-sym))
	      (functionp actype))
	  (hattr:set 'hbut:current 'actype actype)
	(error "actype arg must be a bound symbol (not a string): %S" actype))
      (hattr:set 'hbut:current 'args args)
      (condition-case err
	  (ibut:operate)
	(error "(ibut:program): name: %S actype: %S args: %S - %S" name actype args err)))))

(defun    ibut:rename (old-lbl new-lbl)
  "Change an implicit button name in the current buffer from OLD-LBL to NEW-LBL.
Return t if the label is changed, else nil.

Signal an error when no such button is found in the current buffer.

Leave point at the start of the button label which may be elsewhere
than the current point; callers should use `save-excursion` to retain
current."
  (cond ((or (not (stringp new-lbl)) (< (length new-lbl) 1))
	 (error "(ibut:rename): Invalid 'new-lbl' argument: \"%s\"" new-lbl))
	((or (not (stringp old-lbl)) (< (length old-lbl) 1))
	 (error "(ibut:rename): Invalid 'old-lbl' argument: \"%s\"" old-lbl))
	((ibut:to old-lbl)
         (unless (string-equal old-lbl new-lbl)
	   (delete-region (point) (search-forward ibut:label-end nil t))
	   (save-excursion (insert new-lbl ibut:label-end))
           t))
	(t (error "(ibut:rename): Button '%s' not found in visible portion of buffer." old-lbl))))

(defalias 'ibut:summarize #'hbut:report)

(defun    ibut:to (name-key)
  "Find the nearest implicit button with NAME-KEY (a name or name key).
Find within the visible portion of the current buffer.
Leave point inside the button text or its optional name, if it has one.
Return the symbol for the button, else nil."
  (unless name-key
    (setq name-key (ibut:label-p nil nil nil nil t)))
  (hbut:funcall (lambda (name-key _buffer _key-src)
		  (when name-key
		    ;; Handle a name given rather than a name key
		    (when (string-match-p "\\s-" name-key)
		      (setq name-key (ibut:label-to-key name-key)))
		    (let ((regexp (hbut:label-regexp name-key t))
			  (start (point))
			  at-name-key
			  ibut
			  pos
			  found)
		      (save-excursion
			;; Since point might be in the middle of the matching button,
			;; move to the start of line to ensure don't miss it when
			;; searching forward.
			(forward-line 0)
			;; re-search forward
			(while (and (not found) (re-search-forward regexp nil t))
			  (setq pos (match-beginning 0)
				;; Point might be on closing delimiter of ibut in which
				;; case ibut:label-p returns nil; move back one
				;; character to prevent this.
				found (save-excursion
					(goto-char (1- (point)))
					(setq ibut (ibut:at-p)
					      at-name-key (ibut:label-to-key
							   (hattr:get ibut 'name)))
					(equal at-name-key name-key))))
			(unless found
			  (goto-char start))
			;; re-search backward
			(while (and (not found) (re-search-backward regexp nil t))
			  (setq pos (match-beginning 0)
				ibut (ibut:at-p)
				at-name-key (ibut:label-to-key
					     (hattr:get ibut 'name))
				found (equal at-name-key name-key))))
		      (when found
			(goto-char pos)
			ibut))))
		name-key
		(current-buffer)))

(defun    ibut:at-to-name-p (&optional ibut)
  "If point is on an implicit button, optional IBUT, move to the start of its name.
If name is found, leave point after its opening delimiter and set the name
and lbl-key properties of IBUT.  Return t if name is found, else nil."
  (let ((opoint (point))
	move-flag
	name
	start)
    (when (and (or (ibut:is-p ibut)
		   (setq ibut (ibut:at-p)))
	       (setq start (hattr:get ibut 'lbl-start)))
      (goto-char start)
      (forward-line 0)
      (while (search-forward ibut:label-start start t)
	(setq move-flag t))
      (if move-flag
	  (progn (setq name (ibut:label-p t nil nil nil t))
		 (when name
		   (hattr:set ibut 'name name)
		   (hattr:set ibut 'lbl-key (ibut:label-to-key name))))
	(setq ibut nil)
	(goto-char opoint)))
    move-flag))

(defun    ibut:to-name (lbl-key)
  "Move to the name of the nearest named implicit button matching LBL-KEY.
Find the nearest implicit button with LBL-KEY (a label or label
key), within the visible portion of the current buffer and move
to the start of its delimited button name (after opening
delimiter).  This will find an implicit button if point is within
its name or text or if LBL-KEY is a name/name-key of an existing
implicit button.  It will not find other unnamed implicit
buttons.

Return the symbol for the button if found, else nil."
  (unless lbl-key
    (setq lbl-key (ibut:label-p nil nil nil nil t)))
  (hbut:funcall
   (lambda (lbl-key _buffer _key-src)
     (let* ((name-start-end (ibut:label-p nil nil nil t t))
	    (name-start (nth 1 name-start-end))
	    (at-name (car name-start-end))
	    (at-lbl-key (ibut:label-p nil "\"" "\"" nil t))
	    ibut)
       (cond ((or (and at-name (equal at-name lbl-key))
		  (and lbl-key (equal at-lbl-key lbl-key)))
	      (setq ibut 'hbut:current))
	     ((and lbl-key (setq ibut (ibut:to lbl-key)))))
       ;; Skip past any optional name and separators
       (cond (name-start
	      (goto-char name-start)
	      (skip-chars-forward (regexp-quote ibut:label-start)))
	     ((ibut:at-to-name-p ibut)))
       ibut))
   lbl-key
   (current-buffer)))

(defun    ibut:to-text (name-key)
  "Move to the text of the nearest implicit button matching NAME-KEY.
Find the nearest implicit button with NAME-KEY (a name or name key)
within the visible portion of the current buffer and move to within
its button text.  This will find an implicit button if point is
within its name or text or if NAME-KEY is a name/name-key of an
existing implicit button.  It will not find other unnamed
implicit buttons.

Return the symbol for the button if found, else nil."
  (unless name-key
    (setq name-key (ibut:label-p nil nil nil nil t)))
  (when name-key
    (hbut:funcall
     (lambda (name-key _buffer _key-src)
       (let* ((name-start-end (ibut:label-p t nil nil t t))
	      (name-end (nth 2 name-start-end))
	      (at-name (car name-start-end))
	      (at-name-key (ibut:label-p nil "\"" "\"" nil t))
	      (opoint (point))
	      move-flag
	      start
	      ibut)
	 ;; Do not move point if it is already in the text of an
	 ;; implicit button matching NAME-KEY.  If on the name of
	 ;; the same button, move into the text of the button.
	 (cond ((and name-key (equal at-name-key name-key))
		(setq ibut 'hbut:current))
	       ((and at-name (equal (ibut:label-to-key at-name) name-key))
		(setq ibut 'hbut:current
		      move-flag t))
	       ((and name-key (setq ibut (ibut:to name-key)))
		(setq move-flag t)))
	 (when (and move-flag ibut)
	   ;; Skip past any optional name and separators
	   (if (setq start (hattr:get ibut 'lbl-start))
	       (goto-char start)
	     (when name-end
	       (goto-char name-end)
	       (if (looking-at ibut:label-separator-regexp)
		   ;; Move past up to 2 possible characters of ibut
		   ;; delimiters to ensure are inside the ibut name; this
		   ;; prevents recognizing labeled, delimited ibuts of a
		   ;; single character since no one should need that.
		   (goto-char (min (+ 2 (match-end 0)) (point-max)))
		 (goto-char opoint)))))
	 ibut))
     name-key
     (current-buffer))))

;;; ------------------------------------------------------------------------
(defconst ibut:label-start "<["
  "String matching the start of a Hyperbole implicit button label.")
(defconst ibut:label-end   "]>"
  "String matching the end of a Hyperbole implicit button label.")

(defvar   ibut:label-separator " - "
  "Default separator string inserted between implicit button name and its text.

This separates it from the implicit button text.  See also
`ibut:label-separator-regexp' for all valid characters that may be
manually inserted to separate an implicit button label from its
text.")

(defvar   ibut:label-separator-regexp "\\s-*[-:=|]*\\s-+"
  "Regular expression that separates an implicit button name from its button text.")

;;; ========================================================================
;;; ibtype class - Implicit button types
;;; ========================================================================

(defmacro defib (type _params doc at-p &optional to-p style)
  "Create Hyperbole implicit button TYPE with PARAMS, described by DOC.
TYPE is an unquoted symbol.  PARAMS are presently ignored.

AT-P is a boolean form of no arguments which determines whether or not point
is within a button of this type and if it is, calls `hact' with an
action to be performed whenever a button of this type is activated.

The action may be a regular Emacs Lisp function or a Hyperbole action
type created with `defact' but may not return nil since any nil value
returned is converted to t to ensure the implicit button checker
recognizes that the action has been executed.

Optional TO-P is a boolean form which moves point immediately after the next
button of this type within the current buffer and returns a list of (button-
label start-pos end-pos), or nil when none is found.

Optional STYLE is a display style specification to use when highlighting
buttons of this type; most useful when TO-P is also given.

Return symbol created when successful, else nil.  Nil indicates that action
type for ibtype is presently undefined."
  (declare (indent defun)
           (doc-string 3)
           (debug (&define name lambda-list
                           [&optional stringp] ; Doc string, if present.
                           def-body)))
  (when type
    (let ((to-func (when to-p (action:create nil (list to-p))))
	  (at-func (list at-p)))
      `(progn (symtable:add ',type symtable:ibtypes)
	      (htype:create ,type ibtypes ,doc nil ,at-func
			    '(to-p ,to-func style ,style))))))

;; Support edebug-defun for interactive debugging of ibtypes
(def-edebug-spec defib
 (&define name lambda-list
          [&optional stringp]   ; Match the doc string, if present.
          def-body))

(def-edebug-spec lambda-list
 (([&rest arg]
   [&optional ["&optional" arg &rest arg]]
   &optional ["&rest" arg])))

(defalias 'ibtype:create #'defib)

(defun    ibtype:activate-link (referent)
  "Activate an implicit link REFERENT, either a key series, a url or a path."
  (when referent
    (let ((key-series (kbd-key:is-p referent)))
      (if key-series
	  (hact #'kbd-key:act key-series)
	(let ((encoded-path-to-display (when referent (url-encode-url referent))))
	  (if (hpath:www-p encoded-path-to-display)
	      (hact #'www-url encoded-path-to-display)
	    (hact #'hpath:find referent)))))))


(defmacro defil (type start-delim end-delim text-regexp link-expr
		 &optional start-regexp-flag end-regexp-flag doc)
  "Create an implicit button link type.
Use: TYPE (an unquoted symbol), START-DELIM and END-DELIM (strings),
TEXT-REGEXP and LINK-EXPR.

With optional START-REGEXP-FLAG non-nil, START-DELIM is treated
as a regular expression.  END-REGEXP-FLAG treats END-DELIM as a
regular expression.  Hyperbole automatically creates a doc string
for the type but you can override this by providing an optional
DOC string.

TEXT-REGEXP must match to the text found between a button's delimiters
in order for this type to activate.  The matched text is applied
to LINK-EXPR to produce the link's referent, which is then displayed.

LINK-EXPR may be:
  (1) a brace-delimited key series;
  (2) a URL;
  (3) a path (possibly with trailing colon-separated line and column numbers);
  (4) or a function or action type of one argument, the button text (sans the
      function name if an Action Button), to display it.

Prior to button activation, for the first three kinds of
LINK-EXPR, a `replace-match' is done on the expression to
generate the button-specific referent to display.  Thus, either
the whole button text (\\\\&) or any numbered grouping from
TEXT-REGEXP, e.g. \\\\1, may be referenced in the LINK-EXPR to
form the link referent.

Here is a sample use case.  Create a button type whose buttons
perform a grep-like function over a current repository's git
log entries.  The buttons use this format: [<text to match>].

The following defines the button type called search-git-log which
calls hypb:fgrep-git-log with the text of the button as an argument:

  (defil search-git-log \"[<\" \">]\" \".*\" #\\='hypb:fgrep-git-log)

Place point after one of the above expressions and evaluate it with
\\[eval-last-sexp] to define the implicit button type.  Then if you
have cloned the Hyperbole repo and are in a Hyperbole source buffer,
an Action Key press on a button of the form:

  ;; [<test release>]

will display one line per commit whose change set matches \"test
release\".  An Action Key press on any such line will then display the
commit changes."
  (declare (debug
            (&define name stringp stringp stringp [&or stringp lambda-list]
                     [&optional arg arg stringp]   ; Doc string, if present.
                     def-body)))
  (when type
    `(prog1
	 (defib ,type ()
	   (interactive)
	   (let* ((button-text-start-end (hargs:delimited ,start-delim ,end-delim
							  ,start-regexp-flag ,end-regexp-flag t))
		  (button-text (nth 0 button-text-start-end))
		  (lbl-start   (nth 1 button-text-start-end))
		  (lbl-end     (nth 2 button-text-start-end))
		  actype)
	     (when (and button-text (string-match ,text-regexp button-text))
	       ;; Get the action type when link-expr is a function
	       ;; symbol, symbol name or function body
	       (setq actype (cond ((or (functionp ,link-expr) (subrp ,link-expr))
				   ,link-expr)
				  (t (actype:action ,link-expr))))
	       (if actype
		   (if (and (equal ,start-delim "<") (equal ,end-delim ">"))
		       ;; Is an Action Button; send only the non-space
		       ;; text after the action to link-expr
		       (hact actype (progn (string-match "\\s-+" button-text)
					   (substring button-text (match-end 0))))
		     (ibut:label-set button-text lbl-start lbl-end)
		     (hact actype button-text))
		 (when (and (stringp ,link-expr) (string-match ,text-regexp button-text))
		   ;; Change %s format syntax in link-expr to \\1 regexp replacement syntax
		   (let ((referent (replace-match (save-match-data
						    (if (string-match "\\(\\`\\|[^%]\\)\\(%s\\)" ,link-expr)
							(replace-match "\\1\\\\1" t nil ,link-expr)
						      ,link-expr))
						  t nil button-text)))
		     ;; link-expr is a string
		     (ibtype:activate-link referent)))))))
       (put (intern (format "ibtypes::%s" ',type))
	    'function-documentation
	    (or ,doc
		(format "%s - %s\n\n%s %s%s%s\n%s %s" ',type "Hyperbole implicit button type"
			"  Recognizes buttons of the form:\n    "
			(if ,start-regexp-flag (regexp-quote ,start-delim) ,start-delim)
			,text-regexp
			(if ,end-regexp-flag (regexp-quote ,end-delim) ,end-delim)
			"  which display links with:\n    "
			(if (stringp ,link-expr) (regexp-quote ,link-expr) ,link-expr)))))))

(defmacro defal (type link-expr &optional doc)
  "Create an action button link TYPE (an unquoted symbol).
The buttons look like: <TYPE link-text> where link-text is
substituted into LINK-EXPR as grouping 1 (specified either as %s
or \\\\1).  Hyperbole automatically creates a doc string for the
type but you can override this by providing an optional DOC
string.

LINK-EXPR may be:
  (1) a brace-delimited key series;
  (2) a URL;
  (3) a path (possibly with trailing colon-separated line and column numbers);
  (4) or a function or action type of one argument, the button text sans the
      function name.

Prior to button activation, for the first three kinds of
LINK-EXPR, a `replace-match' is done on the expression to
generate the button-specific referent to display, substituting
%s or \\\\1 in the LINK-EXPR for the text/label from the button.

For the fourth kind, LINK-EXPR is a function of one argument which is
either the full button text or in the case of an Action Button, the
text following the function name at the start of the button.

Here is a sample use case.  If you use Python and have a
PYTHONPATH environment variable setup, then pressing
\\[eval-last-sexp] after this expression:

   (defal pylib \"${PYTHONPATH}/%s\")

defines a new action button link type called `pylib' whose buttons
take the form of:

   <pylib PYTHON-LIBRARY-FILENAME>

and display the associated Python libraries (typically Python source
files).  Optional colon separated line and column numbers may be given
as well.

Therefore an Action Key press on:

   <pylib string.py:5:7>

would display the source for \"string.py\" (wherever it is installed
on your system) from the Python standard library with point on the
fifth line at the seventh character.

For more flexible regular expression-based link type creation, see
`defil'.  For the most general implicit button type creation,
use `defib'."
  (declare (debug (&define name [&or stringp lambda-list]
                           [&optional stringp])))
  (when type
    `(defil ,type "<" ">" (format "%s\\s-+\"?\\([^\t\n\r\f'`\"]+\\)\"?" ',type)
       ,link-expr nil nil ,doc)))   ; Match the doc string, if present.

(defalias 'ibtype:create-action-link-type #'defal)
(defalias 'ibtype:create-regexp-link-type #'defil)

(defun    ibtype:def-symbol (ibtype)
  "Return the abbreviated symbol for IBTYPE used in its `defib'.
IBTYPE must be a symbol or string that begins with `ibtype::' or nil
is returned."
  (let ((name (if (stringp ibtype)
		  ibtype
		(symbol-name ibtype))))
    (when (string-match "\\`ibtypes::" name)
      (make-symbol (substring name (match-end 0))))))

(defun    ibtype:delete (type)
  "Delete an implicit button TYPE (a symbol).
Return TYPE's symbol if it existed, else nil."
  (symtable:delete type symtable:ibtypes)
  (htype:delete type 'ibtypes))

(provide 'hbut)

;;; hbut.el ends here<|MERGE_RESOLUTION|>--- conflicted
+++ resolved
@@ -3,11 +3,7 @@
 ;; Author:       Bob Weiner
 ;;
 ;; Orig-Date:    18-Sep-91 at 02:57:09
-<<<<<<< HEAD
-;; Last-Mod:     30-Jun-23 at 22:39:57 by Mats Lidell
-=======
-;; Last-Mod:      3-Jul-23 at 23:57:18 by Bob Weiner
->>>>>>> 5999198b
+;; Last-Mod:      8-Jul-23 at 16:02:16 by Bob Weiner
 ;;
 ;; SPDX-License-Identifier: GPL-3.0-or-later
 ;;

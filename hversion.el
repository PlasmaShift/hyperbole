;;; hversion.el --- GNU Hyperbole version and system information setup
;;
;; Author:       Bob Weiner
;; Maintainer:   Bob Weiner and Mats Lidell
;;
;; Orig-Date:     1-Jan-94
;;
;; Copyright (C) 1994-2019  Free Software Foundation, Inc.
;; See the "HY-COPY" file for license information.
;;
;; This file is part of GNU Hyperbole.

;;; Commentary:

;;; Code:
;;; ************************************************************************
;;; Other required Elisp libraries
;;; ************************************************************************

(require 'hload-path)

;;; ************************************************************************
;;; Public variables
;;; ************************************************************************

(defconst hyperb:version "7.0.2b" "GNU Hyperbole revision number.")

;;;###autoload
(defvar hyperb:microsoft-os-p
  (memq system-type '(ms-windows windows-nt ms-dos win32))
  "T iff Hyperbole is running under a Microsoft OS.")

;;;###autoload
(defvar hyperb:wsl-os-p
  (and (memq system-type '(gnu/linux))
       (executable-find "wsl.exe"))
  "T iff Hyperbole is running under Microsoft Windows Subsystem for Linux (WSL).")

;;;###autoload
(defvar hyperb:mouse-buttons
<<<<<<< HEAD
  (if (or (and hyperb:microcruft-os-p (not (memq window-system '(w32 w64 x))))
	  (and (not (featurep 'xemacs)) (memq window-system '(ns dps))))
=======
  (if (or (and hyperb:microsoft-os-p (not (memq window-system '(w32 w64 x))))
	  (and hyperb:emacs-p (memq window-system '(ns dps))))
>>>>>>> f446ee0d
      2 3)
  "Number of live buttons available on the mouse.
Override this if the system-computed default is incorrect for your specific mouse.")

(defvar hyperb:automount-prefixes
  (if (and (boundp 'automount-dir-prefix) (stringp automount-dir-prefix))
      automount-dir-prefix
    "^/tmp_mnt/"
    "Regexp to match any automounter prefix in a pathname."))

;;; ************************************************************************
;;; Support functions
;;; ************************************************************************

;; Called in hyperbole.el.
(defun hyperb:stack-frame (function-list &optional debug-flag)
  "Return the nearest Emacs Lisp stack frame which called any function symbol from FUNCTION-LIST or nil if no match.
If FUNCTION-LIST contains 'load, 'autoload or 'require, detect
autoloads not visible within the Lisp level stack frames.

With optional DEBUG-FLAG non-nil, if no matching frame is found, return list
of stack frames (from innermost to outermost)."
  (let ((count 0)
	(frame-list)
	(load-flag (or (memq 'load function-list)
		       (memq 'autoload function-list)
		       (memq 'require function-list)))
	fsymbol
	fbody
	frame)
    (or (catch 'hyperb:stack-frame
	  (while (setq frame (backtrace-frame count))
	    (if debug-flag (setq frame-list (cons frame frame-list)))
	    (setq count (1+ count)
		  fsymbol (nth 1 frame))
	    (and (eq fsymbol 'command-execute)
		 (not (memq 'command-execute function-list))
		 ;; Use command being executed instead because it might not
		 ;; show up in the stack anywhere else, e.g. if it is an
		 ;; autoload under Emacs.
		 (setq fsymbol (nth 2 frame)))
	    (cond ((and load-flag (symbolp fsymbol)
			(fboundp fsymbol)
			(listp (setq fbody (symbol-function fsymbol)))
			(eq (car fbody) 'autoload))
		   (setq frame (list (car frame) 'load
				     (car (cdr fbody))
				     nil noninteractive nil))
		   (throw 'hyperb:stack-frame frame))
		  ((memq fsymbol function-list)
		   (throw 'hyperb:stack-frame frame))))
	  nil)
	(if debug-flag (nreverse frame-list)))))

(defun hyperb:path-being-loaded ()
  "Return the full pathname used by the innermost `load' or 'require' call.
Removes any matches for `hyperb:automount-prefixes' before returning
the pathname."
  (let* ((frame (hyperb:stack-frame '(load require)))
	 (function (nth 1 frame))
	 file nosuffix)
    (cond ((eq function 'load)
	   (setq file (nth 2 frame)
		 nosuffix (nth 5 frame)))
	  ((eq function 'require)
	   (setq file (or (nth 3 frame) (symbol-name (nth 2 frame))))))
    (if (stringp file)
	(setq nosuffix (or nosuffix
			   (string-match
			    "\\.\\(elc?\\|elc?\\.gz\\|elc?\\.Z\\)$"
			    file))
	      file (substitute-in-file-name file)
	      file (locate-file file load-path
				(if (null nosuffix) '(".elc" ".el" ".el.gz" ".el.Z"))
				;; accept any existing file
				nil)
	      file (if (and (stringp file)
			    (string-match hyperb:automount-prefixes file))
		       (substring file (1- (match-end 0)))
		     file)))))

(defun hyperb:window-sys-term (&optional frame)
  "Returns the first part of the term-type if running under a window system, else nil.
Where a part in the term-type is delimited by a `-' or  an `_'."
  (unless frame (setq frame (selected-frame)))
  (let* ((display-type (if (fboundp 'device-type) (device-type) window-system))
	 (term (cond ((or (memq display-type '(x gtk mswindows win32 w32 ns dps pm))
			  ;; May be a graphical client spawned from a
			  ;; dumb terminal Emacs, e.g. under X, so if
			  ;; the selected frame has mouse support,
			  ;; then there is a window system to support.
			  (display-mouse-p))
		      ;; X11, macOS, NEXTSTEP (DPS), or OS/2 Presentation Manager (PM)
		      (if (featurep 'xemacs) "xemacs" "emacs"))
		     ((or (featurep 'eterm-fns)
			  (equal (getenv "TERM") "NeXT")
			  (equal (getenv "TERM") "eterm"))
		      ;; NEXTSTEP add-on support to Emacs
		      "next")
		     )))
    (set-frame-parameter frame 'hyperb:window-system
			 (and term (setq term (substring term 0 (string-match "[-_]" term)))))
    term))

(defun hyperb:window-system (&optional frame)
  "Returns the string name for window system or term type under which the selected frame is running.
If nil after system initialization, no window system or mouse support is available."
  (unless frame (setq frame (selected-frame)))
  (frame-parameter frame 'hyperb:window-system))

;; Each frame could be on a different window system when under a
;; client-server window system, so set `hyperb:window-system'  for
;; each frame.
(mapc #'hyperb:window-sys-term (frame-list))
;; Ensure this next hook is appended so that if follows the hook that
;; selects the new frame. 
(add-hook 'after-make-frame-functions #'hyperb:window-sys-term t)

;;; ************************************************************************
;;; Public functions used by pulldown and popup menus
;;; ************************************************************************

(if (not (fboundp 'id-browse-file))
(defalias 'id-browse-file 'view-file))

(unless (fboundp 'id-info)
(defun id-info (string)
  (if (stringp string)
      (progn (let ((wind (get-buffer-window "*info*")))
	       (cond (wind (select-window wind))
		     ((br-in-browser) (br-to-view-window))
		     (t (hpath:display-buffer (other-buffer)))))
	     ;; Force execution of Info-mode-hook which adds the
	     ;; Hyperbole man directory to Info-directory-list.
	     (info)
	     (condition-case ()
		 (Info-goto-node string)
	       ;; If not found as a node, try as an index item.
	       (error (id-info-item string))))
    (error "(id-info): Invalid Info argument, `%s'" string))))

(unless (fboundp 'id-info-item)
(defun id-info-item (index-item)
  (if (stringp index-item)
      (progn (let ((wind (get-buffer-window "*info*")))
	       (cond (wind (select-window wind))
		     ((br-in-browser) (br-to-view-window))
		     (t (hpath:display-buffer (other-buffer)))))
	     ;; Force execution of Info-mode-hook which adds the
	     ;; Hyperbole man directory to Info-directory-list.
	     (info)
	     (if (string-match "^(\\([^\)]+\\))\\(.*\\)" index-item)
		 (let ((file (match-string-no-properties 1 index-item))
		       (item-name (match-string-no-properties 2 index-item)))
		   (if (and file (setq file (hpath:substitute-value file)))
		       (progn (Info-goto-node (concat "(" file ")"))
			      (Info-index item-name))
		     (Info-goto-node "(hyperbole)")
		     (Info-index index-item))
		   (recenter 0))
	       (error "(id-info-item): Invalid Info index item: `%s'" index-item)))
    (error "(id-info-item): Info index item must be a string: `%s'" index-item))))

(if (not (fboundp 'id-tool-quit))
(defalias 'id-tool-quit 'eval))

(if (not (fboundp 'id-tool-invoke))
(defun id-tool-invoke (sexp)
  (if (commandp sexp)
      (call-interactively sexp)
    (funcall sexp))))

(provide 'hversion)

;;; hversion.el ends here<|MERGE_RESOLUTION|>--- conflicted
+++ resolved
@@ -38,13 +38,8 @@
 
 ;;;###autoload
 (defvar hyperb:mouse-buttons
-<<<<<<< HEAD
-  (if (or (and hyperb:microcruft-os-p (not (memq window-system '(w32 w64 x))))
+  (if (or (and hyperb:microsoft-os-p (not (memq window-system '(w32 w64 x))))
 	  (and (not (featurep 'xemacs)) (memq window-system '(ns dps))))
-=======
-  (if (or (and hyperb:microsoft-os-p (not (memq window-system '(w32 w64 x))))
-	  (and hyperb:emacs-p (memq window-system '(ns dps))))
->>>>>>> f446ee0d
       2 3)
   "Number of live buttons available on the mouse.
 Override this if the system-computed default is incorrect for your specific mouse.")

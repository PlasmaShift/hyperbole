--- conflicted
+++ resolved
@@ -4,7 +4,7 @@
 ;;
 ;; Orig-Date:    28-Oct-94 at 10:59:44
 ;;
-;; Copyright (C) 1994-2017  Free Software Foundation, Inc.
+;; Copyright (C) 1994-2019  Free Software Foundation, Inc.
 ;; See the "HY-COPY" file for license information.
 ;;
 ;; This file is part of GNU Hyperbole.
@@ -119,17 +119,10 @@
 	 (setq mode-popup-menu id-popup-hyrolo-menu))
 	((featurep 'xemacs)
 	 (define-key hyrolo-mode-map 'button3 'hyrolo-popup-menu))
-<<<<<<< HEAD
 	(t ;; (not (featurep 'xemacs))
-	 (define-key hyrolo-mode-map [down-mouse-3] 'hyrolo-popup-menu)
-	 (define-key hyrolo-mode-map [mouse-3] nil)))
-  (unless (cond ((not (featurep 'xemacs))
-=======
-	(t ;; hyperb:emacs-p
 	 (define-key hyrolo-mode-map [C-down-mouse-3] 'hyrolo-popup-menu)
 	 (define-key hyrolo-mode-map [C-mouse-3] nil)))
-  (unless (cond (hyperb:emacs-p
->>>>>>> 751121f5
+  (unless (cond ((not (featurep 'xemacs))
 		 (global-key-binding [menu-bar Rolo]))
 		((boundp 'current-menubar)
 		 (car (find-menu-item current-menubar '("Rolo")))))

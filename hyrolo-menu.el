;;; hyrolo-menu.el --- Pulldown and popup menus of HyRolo commands
;;
;; Author:       Bob Weiner
;;
;; Orig-Date:    28-Oct-94 at 10:59:44
;;
;; Copyright (C) 1994-2019  Free Software Foundation, Inc.
;; See the "HY-COPY" file for license information.
;;
;; This file is part of GNU Hyperbole.

;;; Commentary:

;;; Code:
;;; ************************************************************************
;;; Other required Elisp libraries
;;; ************************************************************************

(require 'easymenu)
(require 'hyrolo)

;;; ************************************************************************
;;; Public variables
;;; ************************************************************************

(defconst infodock-hyrolo-menu
  '("Rolo"
    ["Manual"            (id-info "(hyperbole)HyRolo") t]
    "----"
     ;; Delete Rolo menu from all menubars.
    ["Remove-This-Menu"  (hui-menu-remove Rolo hyrolo-mode-map) t]
    "----"
    ["Add-Entry"         (id-tool-invoke 'hyrolo-add) t]
    ["Delete-Entry"      (id-tool-invoke 'hyrolo-kill) t]
    ["Display-Prior-Matches" (id-tool-invoke 'hyrolo-display-matches) t]
    ["Edit-Entry"        (id-tool-invoke 'hyrolo-edit) t]
    ["Edit-Rolo"         (id-tool-invoke
			  '(progn (require 'hyrolo)
				  (find-file (car hyrolo-file-list))
				  (setq buffer-read-only nil)))
     t]
    ["Insert-Entry-at-Point" (id-tool-invoke 'hyrolo-yank) t]
    ["Mail-to-Address"   (id-tool-invoke 'hyrolo-mail-to) t]
    ["Search-for-Regexp" (id-tool-invoke 'hyrolo-grep)  t]
    ["Search-for-String" (id-tool-invoke 'hyrolo-fgrep) t]
    ["Search-for-Word"   (id-tool-invoke 'hyrolo-word)  t]
    ["Sort-Entries"      (id-tool-invoke 'hyrolo-sort)  t]
    ))

(defconst hyrolo-menu-common-body
  '(
    ("Move"
     ["Scroll-Backward"     scroll-down             t]
     ["Scroll-Forward"      scroll-up               t]
     ["To-Beginning"        beginning-of-buffer     t]
     ["To-End"              end-of-buffer           t]
     "----"
     ["To-Next-Entry"          outline-next-visible-heading     t]
     ["To-Next-Same-Level"     outline-forward-same-level       t]
     ["To-Previous-Entry"      outline-previous-visible-heading t]
     ["To-Previous-Same-Level" outline-backward-same-level      t]
     ["Up-a-Level"             outline-up-heading               t]
     )
    ("Outline"
     ["Hide (Collapse)"        outline-hide-subtree             t]
     ["Show (Expand)"          outline-show-subtree             t]
     ["Show-All"               outline-show-all                 t]
     ["Show-Only-First-Line"   outline-hide-body                t]
     ))
  "The middle menu entries common to all HyRolo menus.")

;;; This definition is used by InfoDock only.
(defconst id-menubar-hyrolo
  (append
   '(("Rolo"
      ["Help"                describe-mode                  t]
      ["Manual"              (id-info "(hyperbole)Rolo Keys") t]
      "----"
      ["Toggle-Read-Only"    read-only-mode                 t]
      ["Write (Save as)"     write-file                     t]
      "----"
      ["Quit"                (id-tool-quit '(kill-buffer nil))  t]
      ))
   '(["Edit-Entry-at-Point"  hyrolo-edit-entry         t]
     ["Mail-to-Address"      (id-tool-invoke 'hyrolo-mail-to) t])
   `,@hyrolo-menu-common-body
   '(["Next-Match"          hyrolo-next-match         t]
     ["Previous-Match"      hyrolo-previous-match     t])
   (list infodock-hyrolo-menu)
   ))

;;; This definition is used by InfoDock and XEmacs.
(defconst id-popup-hyrolo-menu
  (append
   '("Rolo"
     ["Help"                describe-mode           t]
     ["Manual"              (id-info "(hyperbole)Rolo Keys") t]
     "----"
     ["Edit-Entry-at-Point" hyrolo-edit-entry         t]
     "----"
     ["Locate-Entry-Isearch" hyrolo-locate        t]
     ["Next-Match"          hyrolo-next-match         t]
     ["Previous-Match"      hyrolo-previous-match     t]
     "----")
   `,@hyrolo-menu-common-body
   (list infodock-hyrolo-menu)
   '("----"
     ["Quit"                (id-tool-quit '(hyrolo-quit)) t])
   ))

;;; ************************************************************************
;;; Public functions
;;; ************************************************************************

;;; This definition is used only by Emacs.
(defun hyrolo-menubar-menu ()
  "Add a HyRolo menu to the rolo match buffer menubar."
  (cond ((fboundp 'popup-mode-menu)
	 (setq mode-popup-menu id-popup-hyrolo-menu))
<<<<<<< HEAD
	((featurep 'xemacs)
	 (define-key hyrolo-mode-map 'button3 'hyrolo-popup-menu))
	(t ;; (not (featurep 'xemacs))
	 (define-key hyrolo-mode-map [C-down-mouse-3] 'hyrolo-popup-menu)
	 (define-key hyrolo-mode-map [C-mouse-3] nil)))
  (unless (cond ((not (featurep 'xemacs))
		 (global-key-binding [menu-bar Rolo]))
		((boundp 'current-menubar)
		 (car (find-menu-item current-menubar '("Rolo")))))
    (if (featurep 'xemacs) (set-buffer-menubar (copy-sequence current-menubar)))
=======
	(t
	 (define-key hyrolo-mode-map [C-down-mouse-3] 'hyrolo-popup-menu)
	 (define-key hyrolo-mode-map [C-mouse-3] nil)))
  (unless (global-key-binding [menu-bar Rolo])
>>>>>>> 131295ec
    (easy-menu-define nil hyrolo-mode-map "Rolo Menubar Menu" id-popup-hyrolo-menu)
    ;; Force a menu-bar update.
    (force-mode-line-update)))

;;; This definition is used only by XEmacs and Emacs.
(defun hyrolo-popup-menu (event)
  "Popup the Hyperbole Rolo match buffer menu."
  (interactive "@e")
  (mouse-set-point event)
  (popup-menu id-popup-hyrolo-menu))

(cond ((featurep 'infodock)
       ;; InfoDock under a window system
       (require 'id-menubars)
       (id-menubar-set 'hyrolo-mode 'id-menubar-hyrolo))
      (t
       ;; Emacs or XEmacs under a window system
       (add-hook 'hyrolo-mode-hook #'hyrolo-menubar-menu)))

(provide 'hyrolo-menu)

;;; hyrolo-menu.el ends here<|MERGE_RESOLUTION|>--- conflicted
+++ resolved
@@ -117,23 +117,10 @@
   "Add a HyRolo menu to the rolo match buffer menubar."
   (cond ((fboundp 'popup-mode-menu)
 	 (setq mode-popup-menu id-popup-hyrolo-menu))
-<<<<<<< HEAD
-	((featurep 'xemacs)
-	 (define-key hyrolo-mode-map 'button3 'hyrolo-popup-menu))
-	(t ;; (not (featurep 'xemacs))
-	 (define-key hyrolo-mode-map [C-down-mouse-3] 'hyrolo-popup-menu)
-	 (define-key hyrolo-mode-map [C-mouse-3] nil)))
-  (unless (cond ((not (featurep 'xemacs))
-		 (global-key-binding [menu-bar Rolo]))
-		((boundp 'current-menubar)
-		 (car (find-menu-item current-menubar '("Rolo")))))
-    (if (featurep 'xemacs) (set-buffer-menubar (copy-sequence current-menubar)))
-=======
 	(t
 	 (define-key hyrolo-mode-map [C-down-mouse-3] 'hyrolo-popup-menu)
 	 (define-key hyrolo-mode-map [C-mouse-3] nil)))
   (unless (global-key-binding [menu-bar Rolo])
->>>>>>> 131295ec
     (easy-menu-define nil hyrolo-mode-map "Rolo Menubar Menu" id-popup-hyrolo-menu)
     ;; Force a menu-bar update.
     (force-mode-line-update)))

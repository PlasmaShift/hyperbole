--- conflicted
+++ resolved
@@ -267,73 +267,6 @@
      ;; Get mouse bindings under Emacs or XEmacs, even if not under a
      ;; window system since they can have frames on ttys and windowed
      ;; displays at the same time.
-<<<<<<< HEAD
-     (if (not (featurep 'xemacs))
-	 (mapcar (lambda (key) (cons key (global-key-binding key)))
-		 (if (eq window-system 'dps)
-		     ;; NEXTSTEP offers only 2 shift-mouse buttons which we use
-		     ;; as the Smart Keys.
-		     '([S-down-mouse-1] [S-drag-mouse-1] [S-mouse-1]
-		       [S-down-mouse-2] [S-drag-mouse-2] [S-mouse-2]
-		       [S-double-mouse-1] [S-triple-mouse-1]
-		       [S-double-mouse-2] [S-triple-mouse-2]
-		       [header-line S-down-mouse-1] [header-line S-drag-mouse-1]
-		       [header-line S-mouse-1]
-		       [header-line S-down-mouse-2] [header-line S-drag-mouse-2]
-		       [header-line S-mouse-2]
-		       [left-fringe S-down-mouse-1] [left-fringe S-drag-mouse-1]
-		       [left-fringe S-mouse-1]
-		       [left-fringe S-down-mouse-2] [left-fringe S-drag-mouse-2]
-		       [left-fringe S-mouse-2]
-		       [right-fringe S-down-mouse-1] [right-fringe S-drag-mouse-1]
-		       [right-fringe S-mouse-1]
-		       [right-fringe S-down-mouse-2] [right-fringe S-drag-mouse-2]
-		       [right-fringe S-mouse-2]
-		       [vertical-line S-down-mouse-1] [vertical-line S-drag-mouse-1]
-		       [vertical-line S-mouse-1]
-		       [vertical-line S-down-mouse-2] [vertical-line S-drag-mouse-2]
-		       [vertical-line S-mouse-2]
-		       [mode-line S-down-mouse-1] [mode-line S-drag-mouse-1]
-		       [mode-line S-mouse-1]
-		       [mode-line S-down-mouse-2] [mode-line S-drag-mouse-2]
-		       [mode-line S-mouse-2]
-		       )
-		   ;; X, macOS or MS Windows
-		   '([S-down-mouse-2] [S-drag-mouse-2] [S-mouse-2]
-		     [S-down-mouse-3] [S-drag-mouse-3] [S-mouse-3]
-		     [S-double-mouse-2] [S-triple-mouse-2]
-		     [S-double-mouse-3] [S-triple-mouse-3]
-		     [header-line S-down-mouse-2] [header-line S-drag-mouse-2]
-		     [header-line S-mouse-2]
-		     [header-line S-down-mouse-3] [header-line S-drag-mouse-3]
-		     [header-line S-mouse-3]
-		     [left-fringe S-down-mouse-2] [left-fringe S-drag-mouse-2]
-		     [left-fringe S-mouse-2]
-		     [left-fringe S-down-mouse-3] [left-fringe S-drag-mouse-3]
-		     [left-fringe S-mouse-3]
-		     [right-fringe S-down-mouse-2] [right-fringe S-drag-mouse-2]
-		     [right-fringe S-mouse-2]
-		     [right-fringe S-down-mouse-3] [right-fringe S-drag-mouse-3]
-		     [right-fringe S-mouse-3]
-		     [vertical-line S-down-mouse-2] [vertical-line S-drag-mouse-2]
-		     [vertical-line S-mouse-2]
-		     [vertical-line S-down-mouse-3] [vertical-line S-drag-mouse-3]
-		     [vertical-line S-mouse-3]
-		     [mode-line S-down-mouse-2] [mode-line S-drag-mouse-2]
-		     [mode-line S-mouse-2]
-		     [mode-line S-down-mouse-3] [mode-line S-drag-mouse-3]
-		     [mode-line S-mouse-3]
-		     )))
-       (nconc
-	(mapcar (lambda (key)
-		  (cons key (global-key-binding key)))
-		'([(shift button2)] [(shift button2up)]
-		  [(shift button3)] [(shift button3up)]))
-	(if (boundp 'mode-line-map)
-	    (mapcar (lambda (key)
-		      (cons key (lookup-key mode-line-map key)))
-		    '([(shift button3)] [(shift button3up)]))))))))
-=======
      (mapcar (lambda (key) (cons key (global-key-binding key)))
 	     (if (eq window-system 'dps)
 		 ;; NEXTSTEP offers only 2 shift-mouse buttons which we use
@@ -398,52 +331,10 @@
 	  (mapcar (lambda (key)
 		    (cons key (lookup-key mode-line-map key)))
 		  '([(shift button3)] [(shift button3up)])))))))
->>>>>>> 131295ec
 
 (defun hmouse-get-unshifted-bindings ()
   "Return the list of middle mouse key bindings prior to their use as Smart Keys."
   ;; Do nothing when running in batch mode.
-<<<<<<< HEAD
-  (if (not (featurep 'xemacs))
-      (mapcar (lambda (key) (cons key (global-key-binding key)))
-	      (if (not (eq window-system 'dps))
-		  ;; X, macOS or MS Windows
-		  '([down-mouse-2] [drag-mouse-2] [mouse-2]
-		    [down-mouse-3] [drag-mouse-3] [mouse-3]
-		    [double-mouse-2] [triple-mouse-2]
-		    [double-mouse-3] [triple-mouse-3]
-		    [header-line down-mouse-2] [header-line drag-mouse-2]
-		    [header-line mouse-2]
-		    [left-fringe down-mouse-2] [left-fringe drag-mouse-2]
-		    [left-fringe mouse-2]
-		    [right-fringe down-mouse-2] [right-fringe drag-mouse-2]
-		    [right-fringe mouse-2]
-		    [vertical-line down-mouse-2] [vertical-line drag-mouse-2]
-		    [vertical-line mouse-2]
-		    [left-fringe down-mouse-3] [left-fringe drag-mouse-3]
-		    [left-fringe mouse-3]
-		    [right-fringe down-mouse-3] [right-fringe drag-mouse-3]
-		    [right-fringe mouse-3]
-		    [vertical-line down-mouse-3] [vertical-line drag-mouse-3]
-		    [vertical-line mouse-3]
-		    [mode-line down-mouse-2] [mode-line drag-mouse-2]
-		    [mode-line mouse-2]
-		    [mode-line down-mouse-3] [mode-line drag-mouse-3]
-		    [mode-line mouse-3]
-		    )))
-    (nconc
-     (mapcar (lambda (key)
-	       (cons key (global-key-binding key)))
-	     '([button2] [button2up]
-	       [button3] [button3up]
-	       ))
-     (if (boundp 'mode-line-map)
-	 (mapcar (function
-		  (lambda (key)
-		    (cons key (lookup-key mode-line-map key))))
-		 '([button3] [button3up])))
-     )))
-=======
   (mapcar (lambda (key) (cons key (global-key-binding key)))
 	  (if (not (eq window-system 'dps))
 	      ;; X, macOS or MS Windows
@@ -482,7 +373,6 @@
 		  (cons key (lookup-key mode-line-map key))))
 	       '([button3] [button3up])))
    ))
->>>>>>> 131295ec
 
 ;; Based on a function from Emacs mouse.el.
 (defun hmouse-posn-set-point (position)
@@ -565,44 +455,6 @@
     ;; this.
     (setq kmacro-call-mouse-event nil)
     ;;
-<<<<<<< HEAD
-    (cond
-     ;; GNU Emacs
-     ((not (featurep 'xemacs))
-      (setq hmouse-set-point-command 'hmouse-move-point-emacs)
-      (if (eq window-system 'dps)
-	  ;; NEXTSTEP offers only 2 shift-mouse buttons which we use as the Smart Keys.
-	  (progn
-	    (hmouse-bind-shifted-key-emacs 1 #'action-key-depress-emacs #'action-mouse-key-emacs)
-	    (hmouse-bind-shifted-key-emacs 2 #'assist-key-depress-emacs #'assist-mouse-key-emacs))
-	;; X, macOS or MS Windows
-	(hmouse-bind-shifted-key-emacs 2 #'action-key-depress-emacs #'action-mouse-key-emacs)
-	(hmouse-bind-shifted-key-emacs 3 #'assist-key-depress-emacs #'assist-mouse-key-emacs)
-	(with-eval-after-load "company"
-	  (define-key company-active-map [S-down-mouse-2] 'ignore)
-	  (define-key company-active-map [S-mouse-2] 'smart-company-to-definition)
-	  (define-key company-active-map [S-down-mouse-3] 'ignore)
-	  (define-key company-active-map [S-mouse-3] 'smart-company-help))))
-     ;;
-     ;; XEmacs
-     ((featurep 'xemacs)
-      ;; Set mouse bindings under XEmacs, even if not under a window
-      ;; system since it can have frames on ttys and windowed displays at
-      ;; the same time.
-      (setq hmouse-set-point-command 'hmouse-move-point-xemacs)
-      (global-set-key '(shift button2)     'action-key-depress)
-      (global-set-key '(shift button2up)   'action-mouse-key)
-      (if (fboundp 'infodock-set-mouse-bindings)
-	  (infodock-set-mouse-bindings)
-	(if (boundp 'mode-line-map)
-	    (progn (define-key mode-line-map '(shift button3)
-		     'assist-key-depress)
-		   (define-key mode-line-map '(shift button3up)
-		     'assist-mouse-key)
-		   ))
-	(global-set-key '(shift button3)     'assist-key-depress)
-	(global-set-key '(shift button3up)   'assist-mouse-key))))
-=======
     (setq hmouse-set-point-command 'hmouse-move-point-emacs)
     (if (eq window-system 'dps)
 	;; NEXTSTEP offers only 2 shift-mouse buttons which we use as the Smart Keys.
@@ -617,7 +469,6 @@
 	(define-key company-active-map [S-mouse-2] 'smart-company-to-definition)
 	(define-key company-active-map [S-down-mouse-3] 'ignore)
 	(define-key company-active-map [S-mouse-3] 'smart-company-help)))
->>>>>>> 131295ec
     (setq hmouse-bindings (hmouse-get-bindings hmouse-middle-flag)
 	  hmouse-bindings-flag t)))
 
@@ -625,72 +476,38 @@
   "Binds the middle mouse key as the Action Key and the right mouse key as the Assist Key.
 With optional MIDDLE-KEY-ONLY-FLAG non-nil, binds only the middle mouse key."
   (interactive)
-<<<<<<< HEAD
-  (cond	;; GNU Emacs
-   ((not (featurep 'xemacs))
-=======
-  (cond
-   (t
->>>>>>> 131295ec
-    ;; Unbind Emacs push-button mouse keys since Hyperbole handles them.
-    (define-key button-map [mouse-2] nil)
-    (define-key button-map [mode-line mouse-2] nil)
-    (define-key button-map [header-line mouse-2] nil)
-    ;; Remove push-button help echo string for mouse-2 key.
-    (put 'default-button 'help-echo nil)
-    ;;
-    ;; In Info-mode, Emacs uses key-translation-map to link mouse-1 to
-    ;; do whatever mouse-2 does but because Hyperbole uses both down
-    ;; and up bindings on mouse2, this does not work.  So we rebind
-    ;; mouse-1 in Info mode to be an actual Action Mouse Key (which
-    ;; makes it follow Info links/cross-references properly, doing a
-    ;; superset of what it did before).
-    (var:add-and-run-hook 'Info-mode-hook
- 			  (lambda ()
-			    (define-key Info-mode-map [down-mouse-1] 'action-key-depress-emacs)
-			    (define-key Info-mode-map [mouse-1] 'action-mouse-key-emacs)
-			    (define-key Info-mode-map [double-down-mouse-1] 'action-key-depress-emacs)
-			    (define-key Info-mode-map [double-mouse-1] 'action-mouse-key-emacs)
-			    (define-key Info-mode-map [mouse-2] nil)))
-    ;;
-    (unless (eq window-system 'dps)
-	;; X, macOS or MS Windows
-      (hmouse-bind-key-emacs 2 #'action-key-depress-emacs #'action-mouse-key-emacs)
-      (unless middle-key-only-flag
-	(hmouse-bind-key-emacs 3 #'assist-key-depress-emacs #'assist-mouse-key-emacs))
-      `(with-eval-after-load "company"
-	 (define-key company-active-map [down-mouse-2] 'ignore)
-	 (define-key company-active-map [mouse-2] 'smart-company-to-definition)
-	 (unless ,middle-key-only-flag
-	   (define-key company-active-map [down-mouse-3] 'ignore)
-<<<<<<< HEAD
-	   (define-key company-active-map [mouse-3] 'smart-company-help)))))
-   ;;
-   ;; XEmacs
-   ((featurep 'xemacs)
-    ;; Set mouse bindings under XEmacs, even if not under a window
-    ;; system since it can have frames on ttys and windowed displays at
-    ;; the same time.
-    ;;
-    ;; Get rid of Info-mode button 2 and possibly button 3 bindings since Hyperbole
-    ;; handles things in Info.
-    (var:add-and-run-hook 'Info-mode-hook
-			  (lambda () (define-key Info-mode-map 'button2 nil)))
-    ;;
-    (global-set-key 'button2     'action-key-depress)
-    (global-set-key 'button2up   'action-mouse-key)
+  ;; Unbind Emacs push-button mouse keys since Hyperbole handles them.
+  (define-key button-map [mouse-2] nil)
+  (define-key button-map [mode-line mouse-2] nil)
+  (define-key button-map [header-line mouse-2] nil)
+  ;; Remove push-button help echo string for mouse-2 key.
+  (put 'default-button 'help-echo nil)
+  ;;
+  ;; In Info-mode, Emacs uses key-translation-map to link mouse-1 to
+  ;; do whatever mouse-2 does but because Hyperbole uses both down
+  ;; and up bindings on mouse2, this does not work.  So we rebind
+  ;; mouse-1 in Info mode to be an actual Action Mouse Key (which
+  ;; makes it follow Info links/cross-references properly, doing a
+  ;; superset of what it did before).
+  (var:add-and-run-hook 'Info-mode-hook
+ 			(lambda ()
+			  (define-key Info-mode-map [down-mouse-1] 'action-key-depress-emacs)
+			  (define-key Info-mode-map [mouse-1] 'action-mouse-key-emacs)
+			  (define-key Info-mode-map [double-down-mouse-1] 'action-key-depress-emacs)
+			  (define-key Info-mode-map [double-mouse-1] 'action-mouse-key-emacs)
+			  (define-key Info-mode-map [mouse-2] nil)))
+  ;;
+  (unless (eq window-system 'dps)
+    ;; X, macOS or MS Windows
+    (hmouse-bind-key-emacs 2 #'action-key-depress-emacs #'action-mouse-key-emacs)
     (unless middle-key-only-flag
-      (if (and (boundp 'Info-mode-map) (keymapp Info-mode-map))
-          (funcall (lambda () (define-key Info-mode-map 'button3 nil)))
-	(add-hook 'Info-mode-hook unbind-but3))
-      (when (boundp 'mode-line-map)
-        (define-key mode-line-map 'button3   'assist-key-depress)
-    	(define-key mode-line-map 'button3up 'assist-mouse-key))
-      (global-set-key 'button3     'assist-key-depress)
-      (global-set-key 'button3up   'assist-mouse-key)))))
-=======
-	   (define-key company-active-map [mouse-3] 'smart-company-help)))))))
->>>>>>> 131295ec
+      (hmouse-bind-key-emacs 3 #'assist-key-depress-emacs #'assist-mouse-key-emacs))
+    `(with-eval-after-load "company"
+       (define-key company-active-map [down-mouse-2] 'ignore)
+       (define-key company-active-map [mouse-2] 'smart-company-to-definition)
+       (unless ,middle-key-only-flag
+	 (define-key company-active-map [down-mouse-3] 'ignore)
+	 (define-key company-active-map [mouse-3] 'smart-company-help)))))
 
 (provide 'hmouse-sh)
 
